--- conflicted
+++ resolved
@@ -2531,7 +2531,6 @@
 	doPass2(tdbb, csb, statement.getAddress(), this);
 	doPass2(tdbb, csb, subStatement.getAddress(), this);
 
-<<<<<<< HEAD
 	const jrd_rel* const relation = csb->csb_rpt[stream].csb_relation;
 
 	if (relation)
@@ -2552,10 +2551,9 @@
 					f_mon_stmt_att_id); // MON$ATTACHMENT_ID
 		}
 	}
-=======
+
 	if (!(marks & StmtNode::MARK_POSITIONED))
 		forNode = pass2FindForNode(parentStmt, stream);
->>>>>>> 7c5e3b3a
 
 	impureOffset = CMP_impure(csb, sizeof(SLONG));
 	csb->csb_rpt[stream].csb_flags |= csb_update;
