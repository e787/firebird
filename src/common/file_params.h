--- conflicted
+++ resolved
@@ -34,16 +34,11 @@
 
 static const char* const EVENT_FILE		= "fb_event_%s";
 static const char* const LOCK_FILE		= "fb_lock_%s";
-<<<<<<< HEAD
-static const char* const MONITOR_FILE	= "fb12_monitor_%s";
-static const char* const TRACE_FILE		= "fb12_trace";
-static const char* const TPC_HDR_FILE	= "fb12_tpc_%s";
-static const char* const TPC_BLOCK_FILE	= "fb12_tpc_%s_%d";
-static const char* const SNAPSHOTS_FILE	= "fb12_snap_%s";
-=======
 static const char* const MONITOR_FILE	= "fb_monitor_%s";
 static const char* const TRACE_FILE		= "fb13_trace";
->>>>>>> 4da3997b
+static const char* const TPC_HDR_FILE	= "fb13_tpc_%s";
+static const char* const TPC_BLOCK_FILE	= "fb13_tpc_%s_%d";
+static const char* const SNAPSHOTS_FILE	= "fb13_snap_%s";
 
 #ifdef UNIX
 static const char* const INIT_FILE		= "fb_init";
