/*
 *	PROGRAM:	JRD Access Method
 *	MODULE:		file_params.h
 *	DESCRIPTION:	File parameter definitions
 *
 * The contents of this file are subject to the Interbase Public
 * License Version 1.0 (the "License"); you may not use this file
 * except in compliance with the License. You may obtain a copy
 * of the License at http://www.Inprise.com/IPL.html
 *
 * Software distributed under the License is distributed on an
 * "AS IS" basis, WITHOUT WARRANTY OF ANY KIND, either express
 * or implied. See the License for the specific language governing
 * rights and limitations under the License.
 *
 * The Original Code was created by Inprise Corporation
 * and its predecessors. Portions created by Inprise Corporation are
 * Copyright (C) Inprise Corporation.
 *
 * All Rights Reserved.
 * Contributor(s): ______________________________________.
 *
 * 2002.02.15 Sean Leyne - Code Cleanup, removed obsolete "EPSON" define*
 *
 * 2002.10.29 Sean Leyne - Removed obsolete "Netware" port
 *
 * 2002.10.30 Sean Leyne - Removed support for obsolete "PC_PLATFORM" define
 * 2002.10.30 Sean Leyne - Code Cleanup, removed obsolete "SUN3_3" port
 *
 */

#ifndef COMMON_FILE_PARAMS_H
#define COMMON_FILE_PARAMS_H

// Derived from Firebird major version
#define COMMON_FILE_PREFIX "50"

// Per-database usage
static const char* const EVENT_FILE		= "fb_event_%s";
static const char* const LOCK_FILE		= "fb_lock_%s";
static const char* const MONITOR_FILE	= "fb_monitor_%s";
static const char* const REPL_FILE 		= "fb_repl_%s";
static const char* const TPC_HDR_FILE	= "fb_tpc_%s";
static const char* const TPC_BLOCK_FILE = "fb_tpc_%s_%" UQUADFORMAT;
static const char* const SNAPSHOTS_FILE	= "fb_snap_%s";

// Global usage
static const char* const TRACE_FILE		= "fb" COMMON_FILE_PREFIX "_trace";
static const char* const USER_MAP_FILE	= "fb" COMMON_FILE_PREFIX "_user_mapping";

// Per-log file usage (for audit logging)
static const char* const FB_TRACE_LOG_MUTEX = "fb_trace_log_mutex";

<<<<<<< HEAD
// Per-trace session usage (for interactive trace)
static const char* const FB_TRACE_FILE = "fb_trace.";
=======
static const char* const PROFILER_FILE	= "fb_profiler_%s_%" UQUADFORMAT;
>>>>>>> 2f2f5fec

#ifdef UNIX
static const char* const INIT_FILE		= "fb_init";
static const char* const SEM_FILE		= "fb_sem";
static const char* const PORT_FILE		= "fb_port_%d";
#endif

#ifdef HAVE_SYS_TYPES_H
#include <sys/types.h>
#endif

#ifdef HAVE_SYS_IPC_H
#include <sys/ipc.h>
#endif

#ifdef DARWIN
#undef FB_PREFIX
#define FB_PREFIX		"/all/files/are/in/framework/resources"
#define DARWIN_GEN_DIR		"var"
#define DARWIN_FRAMEWORK_ID	"com.firebirdsql.Firebird"
#endif

// keep MSG_FILE_LANG in sync with build_file.epp
#if defined(WIN_NT)
static const char* const WORKFILE	= "c:\\temp\\";
static const char MSG_FILE_LANG[]	= "intl\\%.10s.msg";
#elif defined(ANDROID)
static const char* const WORKFILE	= "/data/local/tmp/";
static const char MSG_FILE_LANG[]	= "intl/%.10s.msg";
#else
static const char* const WORKFILE	= "/tmp/";
static const char MSG_FILE_LANG[]	= "intl/%.10s.msg";
#endif

static const char* const LOCKDIR	= "firebird";		// created in WORKFILE
static const char* const LOGFILE	= FB_LOGFILENAME;
static const char* const MSG_FILE	= "firebird.msg";
static const char* const SECURITY_DB	= "security5.fdb";

// Keep in sync with MSG_FILE_LANG
const int LOCALE_MAX	= 10;

#endif // COMMON_FILE_PARAMS_H<|MERGE_RESOLUTION|>--- conflicted
+++ resolved
@@ -51,12 +51,10 @@
 // Per-log file usage (for audit logging)
 static const char* const FB_TRACE_LOG_MUTEX = "fb_trace_log_mutex";
 
-<<<<<<< HEAD
 // Per-trace session usage (for interactive trace)
 static const char* const FB_TRACE_FILE = "fb_trace.";
-=======
+
 static const char* const PROFILER_FILE	= "fb_profiler_%s_%" UQUADFORMAT;
->>>>>>> 2f2f5fec
 
 #ifdef UNIX
 static const char* const INIT_FILE		= "fb_init";
