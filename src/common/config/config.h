--- conflicted
+++ resolved
@@ -140,15 +140,12 @@
 		KEY_REMOTE_ACCESS,
 		KEY_IPV6_V6ONLY,
 		KEY_WIRE_COMPRESSION,
-<<<<<<< HEAD
+		KEY_MAX_IDENTIFIER_BYTE_LENGTH,
+		KEY_MAX_IDENTIFIER_CHAR_LENGTH,
+		KEY_ENCRYPT_SECURITY_DATABASE,
 		KEY_SNAPSHOTS_MEM_SIZE,
 		KEY_TPC_BLOCK_SIZE,
 		KEY_READ_CONSISTENCY,
-=======
-		KEY_MAX_IDENTIFIER_BYTE_LENGTH,
-		KEY_MAX_IDENTIFIER_CHAR_LENGTH,
-		KEY_ENCRYPT_SECURITY_DATABASE,
->>>>>>> 4da3997b
 		MAX_CONFIG_KEY		// keep it last
 	};
 
@@ -352,21 +349,18 @@
 	bool getRemoteAccess() const;
 
 	bool getWireCompression() const;
-<<<<<<< HEAD
+
+	int getMaxIdentifierByteLength() const;
+
+	int getMaxIdentifierCharLength() const;
+
+	bool getCryptSecurityDatabase() const;
 	
 	ULONG getSnapshotsMemSize() const;
 
 	ULONG getTpcBlockSize() const;
 
 	bool getReadConsistency() const;
-=======
-
-	int getMaxIdentifierByteLength() const;
-
-	int getMaxIdentifierCharLength() const;
-
-	bool getCryptSecurityDatabase() const;
->>>>>>> 4da3997b
 };
 
 // Implementation of interface to access master configuration file
