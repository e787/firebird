/*
 *	PROGRAM:	JRD Access Method
 *	MODULE:		isc_s_proto.h
 *	DESCRIPTION:	Prototype header file for isc_sync.cpp
 *
 * The contents of this file are subject to the Interbase Public
 * License Version 1.0 (the "License"); you may not use this file
 * except in compliance with the License. You may obtain a copy
 * of the License at http://www.Inprise.com/IPL.html
 *
 * Software distributed under the License is distributed on an
 * "AS IS" basis, WITHOUT WARRANTY OF ANY KIND, either express
 * or implied. See the License for the specific language governing
 * rights and limitations under the License.
 *
 * The Original Code was created by Inprise Corporation
 * and its predecessors. Portions created by Inprise Corporation are
 * Copyright (C) Inprise Corporation.
 *
 * All Rights Reserved.
 * Contributor(s): ______________________________________.
 *
 * 2002.10.29 Sean Leyne - Removed obsolete "Netware" port
 *
 * 2002.10.30 Sean Leyne - Removed support for obsolete "PC_PLATFORM" define
 *
 */

#ifndef JRD_ISC_S_PROTO_H
#define JRD_ISC_S_PROTO_H

#include "../common/classes/alloc.h"
#include "../common/classes/RefCounted.h"
#include "../common/classes/fb_string.h"
#include "../common/classes/timestamp.h"

// Firebird platform-specific synchronization data structures

#ifdef LINUX
// This hack fixes CORE-2896 - embedded connections fail on linux.
// Looks like a lot of linux kernels are buggy when working with PRIO_INHERIT mutexes.
// dimitr (10-11-2016): PRIO_INHERIT also causes undesired short-time sleeps (CPU idle 30-35%)
// during context switches under concurrent load. Proved on linux kernels up to 4.8.
#undef HAVE_PTHREAD_MUTEXATTR_SETPROTOCOL
#endif

#if defined(HAVE_MMAP) || defined(WIN_NT)
#define HAVE_OBJECT_MAP
#endif

#if defined(HAVE_MMAP)
#define USE_MUTEX_MAP
#endif


#ifdef UNIX

#if defined(HAVE_PTHREAD_MUTEXATTR_SETROBUST_NP) && defined(HAVE_PTHREAD_MUTEX_CONSISTENT_NP)
#define USE_ROBUST_MUTEX
#endif // ROBUST mutex

#include "fb_pthread.h"

#define HAVE_SHARED_MUTEX_SECTION

namespace Firebird {

struct mtx
{
	pthread_mutex_t mtx_mutex[1];
};

struct event_t
{
	SLONG event_count;
	int pid;
	pthread_mutex_t event_mutex[1];
	pthread_cond_t event_cond[1];
};

#endif // UNIX


#ifdef WIN_NT
#include <windows.h>

namespace Firebird {

struct FAST_MUTEX_SHARED_SECTION
{
	SLONG fInitialized;
	SLONG lSpinLock;
	SLONG lThreadsWaiting;
	SLONG lAvailable;
	SLONG lOwnerPID;
#ifdef DEV_BUILD
	SLONG lThreadId;
#endif
};

struct FAST_MUTEX
{
	HANDLE hEvent;
	HANDLE hFileMap;
	SLONG lSpinCount;
	volatile FAST_MUTEX_SHARED_SECTION* lpSharedInfo;
};

struct mtx
{
	FAST_MUTEX mtx_fast;
};

// Enforce equal binary layout for both 32 and 64-bit platforms as instances of
// event_t is used in shared memory.
struct event_t
{
	SLONG event_pid;
	SLONG event_id;
	SLONG event_count;
	union
	{
		HANDLE event_handle;
		FB_UINT64 dummy;
	};
};

#endif // WIN_NT

class MemoryHeader
{
public:
	static const USHORT HEADER_VERSION = 2;

	// Values for mhb_flags
	static const USHORT FLAG_DELETED = 1;	// Shared file has been deleted

	void init(USHORT type, USHORT version)
	{
		mhb_type = type;
		mhb_header_version = HEADER_VERSION;
		mhb_version = version;
		mhb_timestamp = TimeStamp::getCurrentTimeStamp().value();
		mhb_flags = 0;
#ifdef HAVE_SHARED_MUTEX_SECTION
		fb_assert(sizeof(mhb_mutex) <= sizeof(dummy));
#endif
	}

	bool check(const char* name, USHORT type, USHORT version, bool raiseError = true) const;

	void markAsDeleted()
	{
		mhb_flags |= FLAG_DELETED;
	}

	bool isDeleted() const
	{
		return (mhb_flags & FLAG_DELETED);
	}

	USHORT mhb_type;
	USHORT mhb_header_version;
	USHORT mhb_version;
	USHORT mhb_flags;
	GDS_TIMESTAMP mhb_timestamp;
	union
	{
#ifdef HAVE_SHARED_MUTEX_SECTION
		struct mtx mhb_mutex;
#endif
		FB_UINT64 dummy[8];			// make sizeof(MemoryHeader) OS-independent
	};
};


#ifdef UNIX

#if !defined(HAVE_FLOCK)
#define USE_FCNTL
#endif

class CountedFd;

class FileLock
{
public:
	enum LockMode {FLM_EXCLUSIVE, FLM_TRY_EXCLUSIVE, FLM_SHARED, FLM_TRY_SHARED};

	typedef void InitFunction(int fd);
	explicit FileLock(const char* fileName, InitFunction* init = NULL);		// main ctor
	FileLock(const FileLock* main, int s);	// creates additional lock for existing file
	~FileLock();

	// Main function to lock file
	int setlock(const LockMode mode);

	// Alternative locker is using status vector to report errors
	bool setlock(Firebird::CheckStatusWrapper* status, const LockMode mode);

	// unlocking can only put error into log file - we can't throw in dtors
	void unlock();

	int getFd();

private:
	enum LockLevel {LCK_NONE, LCK_SHARED, LCK_EXCL};

	LockLevel level;
	CountedFd* oFile;
#ifdef USE_FCNTL
	int lStart;
#endif
	class CountedRWLock* rwcl;		// Due to order of init in ctor rwcl must go after fd & start

	Firebird::string getLockId();
	class CountedRWLock* getRw();
	void rwUnlock();
};

#endif // UNIX


class SharedMemoryBase;		// forward

class IpcObject
{
public:
	virtual bool initialize(SharedMemoryBase*, bool) = 0;
	virtual void mutexBug(int osErrorCode, const char* text) = 0;
	//virtual void eventBug(int osErrorCode, const char* text) = 0;

	virtual USHORT getType() const = 0;
	virtual USHORT getVersion() const = 0;
	virtual const char* getName() const = 0;

	virtual void initHeader(MemoryHeader* header)
	{
		header->init(getType(), getVersion());
	}

	virtual bool checkHeader(const MemoryHeader* header, bool raiseError = true)
	{
		return header->check(getName(), getType(), getVersion(), raiseError);
	}
};


// NS 2014-08-11: FIXME - this class needs major refactoring:
// - remove conditional compilation from header file (for example,
//   you can use virtual interface and factory method to create
//   implementation-specific instance)
// - hide implementation details from interface
// - users of shared mutex implemented by this class shall be using
//   RAII SharedMutexGuard to improve reliability of code
// - shared memory initialization shall be separate from construction
//   so users (event.cpp, tpc.cpp) can avoid storing pointers to a
//   partially constructed object in code
class SharedMemoryBase
{
public:
	SharedMemoryBase(const TEXT* fileName, ULONG size, IpcObject* cb, bool skipLock);
	~SharedMemoryBase();

#ifdef HAVE_OBJECT_MAP
	UCHAR* mapObject(Firebird::CheckStatusWrapper* status, ULONG offset, ULONG size);
	void unmapObject(Firebird::CheckStatusWrapper* status, UCHAR** object, ULONG size);
#endif
	bool remapFile(Firebird::CheckStatusWrapper* status, ULONG newSize, bool truncateFlag);
	void removeMapFile();

	void mutexLock();
	bool mutexLockCond();
	void mutexUnlock();

	int eventInit(event_t* event);
	void eventFini(event_t* event);
	SLONG eventClear(event_t* event);
	int eventWait(event_t* event, const SLONG value, const SLONG micro_seconds);
	int eventPost(event_t* event);

public:
#ifdef UNIX
	Firebird::AutoPtr<FileLock> mainLock;
#endif
#ifdef WIN_NT
	struct mtx sh_mem_winMutex;
	struct mtx* sh_mem_mutex;
#endif
#ifdef HAVE_SHARED_MUTEX_SECTION
	struct mtx* sh_mem_mutex;
#endif

#ifdef UNIX
	Firebird::AutoPtr<FileLock> initFile;
#endif

	ULONG	sh_mem_length_mapped;
#ifdef WIN_NT
	HANDLE	sh_mem_handle;					// file handle
	HANDLE	sh_mem_object;					// file mapping
	HANDLE	sh_mem_interest;				// event
	HANDLE	sh_mem_hdr_object;				// file mapping
	ULONG*	sh_mem_hdr_address;
#endif
	TEXT	sh_mem_name[MAXPATHLEN];
	MemoryHeader* volatile sh_mem_header; // NS 2014-08-01: FIXME: Why use volatile pointer and not volatile MemoryHeader????
										  // Also, "volatile" variables should never be used directly, only via atomics API
										  // because there is no portable barrier semantics for them. Only MS2005+ generate
										  // barriers, and all other compilers generally do not.

private:
	IpcObject* sh_mem_callback;
#ifdef WIN_NT
	bool sh_mem_unlink;
#endif
	void unlinkFile();
	void internalUnmap();

public:
	enum MemoryTypes
	{
		SRAM_LOCK_MANAGER = 0xFF,		// To avoid mixing with old files no matter of endianness
		SRAM_DATABASE_SNAPSHOT = 0xFE,	// use downcount for shared memory types
		SRAM_EVENT_MANAGER = 0xFD,
		SRAM_TRACE_CONFIG = 0xFC,
		SRAM_TRACE_LOG = 0xFB,
		SRAM_MAPPING_RESET = 0xFA,
		SRAM_TPC_HEADER = 0xF9,
		SRAM_TPC_BLOCK = 0xF8,
		SRAM_TPC_SNAPSHOTS = 0xF7,
		SRAM_CHANGELOG_STATE = 0xF6,
<<<<<<< HEAD
		SRAM_TRACE_AUDIT_MTX = 0xF5
=======
		SRAM_PROFILER = 0XF5
>>>>>>> 2f2f5fec
	};

protected:
	void logError(const char* text, const Firebird::CheckStatusWrapper* status);
};

template <class Header>		// Header must be "public MemoryHeader"
class SharedMemory : public SharedMemoryBase
{
public:
	SharedMemory(const TEXT* fileName, ULONG size, IpcObject* cb, bool skipLock = false)
		: SharedMemoryBase(fileName, size, cb, skipLock)
	{ }

#ifdef HAVE_OBJECT_MAP
	template <class Object> Object* mapObject(Firebird::CheckStatusWrapper* status, ULONG offset)
	{
		return (Object*) SharedMemoryBase::mapObject(status, offset, sizeof(Object));
	}

	template <class Object> void unmapObject(Firebird::CheckStatusWrapper* status, Object** object)
	{
		SharedMemoryBase::unmapObject(status, (UCHAR**) object, sizeof(Object));
	}
#endif

public:
	void setHeader(Header* hdr)
	{
		sh_mem_header = hdr;	// This implicit cast ensures that Header is "public MemoryHeader"
	}

	const Header* getHeader() const
	{
		return (const Header*) sh_mem_header;
	}

	Header* getHeader()
	{
		return (Header*) sh_mem_header;
	}

};

class SharedMutexGuard
{
public:
	explicit SharedMutexGuard(SharedMemoryBase* shmem, bool init_lock = true)
		: m_shmem(shmem)
	{
		if (init_lock)
			lock();
		else
			m_locked = false;
	}

	bool tryLock() {
		m_locked = m_shmem->mutexLockCond();
		return m_locked;
	}

	void lock() {
		m_shmem->mutexLock();
		m_locked = true;
	}

	void unlock() {
		m_shmem->mutexUnlock();
		m_locked = false;
	}

	bool isLocked() {
		return m_locked;
	}

	~SharedMutexGuard()
	{
		if (m_locked)
			m_shmem->mutexUnlock();
	}

private:
	SharedMutexGuard(const SharedMutexGuard&);
	SharedMutexGuard& operator=(const SharedMutexGuard&);

	SharedMemoryBase* m_shmem;
	bool m_locked;
};


} // namespace Firebird

#ifdef WIN_NT
int		ISC_mutex_init(struct Firebird::mtx*, const TEXT*);
void	ISC_mutex_fini(struct Firebird::mtx*);
int		ISC_mutex_lock(struct Firebird::mtx*);
int		ISC_mutex_unlock(struct Firebird::mtx*);
#endif

ULONG	ISC_exception_post(ULONG, const TEXT*, ISC_STATUS&);

#endif // JRD_ISC_S_PROTO_H<|MERGE_RESOLUTION|>--- conflicted
+++ resolved
@@ -330,11 +330,8 @@
 		SRAM_TPC_BLOCK = 0xF8,
 		SRAM_TPC_SNAPSHOTS = 0xF7,
 		SRAM_CHANGELOG_STATE = 0xF6,
-<<<<<<< HEAD
-		SRAM_TRACE_AUDIT_MTX = 0xF5
-=======
-		SRAM_PROFILER = 0XF5
->>>>>>> 2f2f5fec
+		SRAM_TRACE_AUDIT_MTX = 0xF5,
+		SRAM_PROFILER = 0XF4
 	};
 
 protected:
