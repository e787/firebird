--- conflicted
+++ resolved
@@ -169,11 +169,7 @@
 	srq lbl_requests;				// Requests granted
 	srq lbl_lhb_hash;				// Collision que for hash table
 	srq lbl_lhb_data;				// Lock data que by series
-<<<<<<< HEAD
 	LOCK_DATA_T lbl_data;			// User data
-=======
-	SINT64 lbl_data;				// User data
->>>>>>> 54e25d4a
 	UCHAR lbl_series;				// Lock series
 	UCHAR lbl_flags;				// Unused. Misc flags
 	USHORT lbl_pending_lrq_count;	// count of lbl_requests with LRQ_pending
@@ -191,11 +187,7 @@
 	USHORT lrq_flags;				// Misc crud
 	SRQ_PTR lrq_owner;				// Owner making request
 	SRQ_PTR lrq_lock;				// Lock requested
-<<<<<<< HEAD
 	LOCK_DATA_T lrq_data;			// Lock data requested
-=======
-	SINT64 lrq_data;				// Lock data requested
->>>>>>> 54e25d4a
 	srq lrq_own_requests;			// Locks granted for owner
 	srq lrq_lbl_requests;			// Que of requests (active, pending)
 	srq lrq_own_blocks;				// Owner block que
@@ -413,33 +405,19 @@
 	bool initializeOwner(Firebird::CheckStatusWrapper*, LOCK_OWNER_T, UCHAR, SRQ_PTR*);
 	void shutdownOwner(thread_db*, SRQ_PTR*);
 
-<<<<<<< HEAD
-	SRQ_PTR enqueue(Attachment*, Firebird::CheckStatusWrapper*, SRQ_PTR, const USHORT,
+	SRQ_PTR enqueue(thread_db*, Firebird::CheckStatusWrapper*, SRQ_PTR, const USHORT,
 		const UCHAR*, const USHORT, UCHAR, lock_ast_t, void*, LOCK_DATA_T, SSHORT, SRQ_PTR);
-	bool convert(Attachment*, Firebird::CheckStatusWrapper*, SRQ_PTR, UCHAR, SSHORT, lock_ast_t, void*);
-	UCHAR downgrade(Attachment*, Firebird::CheckStatusWrapper*, const SRQ_PTR);
-=======
-	SRQ_PTR enqueue(thread_db*, Firebird::CheckStatusWrapper*, SRQ_PTR, const USHORT,
-		const UCHAR*, const USHORT, UCHAR, lock_ast_t, void*, SINT64, SSHORT, SRQ_PTR);
 	bool convert(thread_db*, Firebird::CheckStatusWrapper*, SRQ_PTR, UCHAR, SSHORT, lock_ast_t, void*);
 	UCHAR downgrade(thread_db*, Firebird::CheckStatusWrapper*, const SRQ_PTR);
->>>>>>> 54e25d4a
 	bool dequeue(const SRQ_PTR);
 
 	void repost(thread_db*, lock_ast_t, void*, SRQ_PTR);
 	bool cancelWait(SRQ_PTR);
 
-<<<<<<< HEAD
 	LOCK_DATA_T queryData(const USHORT, const USHORT);
 	LOCK_DATA_T readData(SRQ_PTR);
 	LOCK_DATA_T readData2(USHORT, const UCHAR*, USHORT, SRQ_PTR);
 	LOCK_DATA_T writeData(SRQ_PTR, LOCK_DATA_T);
-=======
-	SINT64 queryData(const USHORT, const USHORT);
-	SINT64 readData(SRQ_PTR);
-	SINT64 readData2(USHORT, const UCHAR*, USHORT, SRQ_PTR);
-	SINT64 writeData(SRQ_PTR, SINT64);
->>>>>>> 54e25d4a
 
 private:
 	explicit LockManager(const Firebird::string&, Firebird::RefPtr<Config>);
