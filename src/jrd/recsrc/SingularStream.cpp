--- conflicted
+++ resolved
@@ -91,35 +91,11 @@
 		MemoryPool& pool = *tdbb->getDefaultPool();
 		HalfStaticArray<record_param, 16> rpbs(pool, streamCount);
 
-<<<<<<< HEAD
-	return false;
-}
-
-void SingularStream::doGetRecord(thread_db* tdbb) const
-{
-	Request* const request = tdbb->getRequest();
-	Impure* const impure = request->getImpure<Impure>(m_impure);
-
-	const FB_SIZE_T streamCount = m_streams.getCount();
-	MemoryPool& pool = *tdbb->getDefaultPool();
-	HalfStaticArray<record_param, 16> rpbs(pool, streamCount);
-
-	for (FB_SIZE_T i = 0; i < streamCount; i++)
-	{
-		rpbs.add(request->req_rpb[m_streams[i]]);
-		record_param& rpb = rpbs.back();
-		Record* const orgRecord = rpb.rpb_record;
-
-		if (orgRecord)
-			rpb.rpb_record = FB_NEW_POOL(pool) Record(pool, orgRecord);
-	}
-=======
 		for (FB_SIZE_T i = 0; i < streamCount; i++)
 		{
 			rpbs.add(request->req_rpb[m_streams[i]]);
 			record_param& rpb = rpbs.back();
 			Record* const orgRecord = rpb.rpb_record;
->>>>>>> 2f2f5fec
 
 			if (orgRecord)
 				rpb.rpb_record = FB_NEW_POOL(pool) Record(pool, orgRecord);
