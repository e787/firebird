--- conflicted
+++ resolved
@@ -3902,20 +3902,13 @@
 		return;
 
 	const Jrd::Attachment* const attachment = tdbb->getAttachment();
-<<<<<<< HEAD
-	const Firebird::MetaName name(attachment->att_user->getUserName());
-	desc2.makeText((USHORT) name.length(), CS_METADATA, (UCHAR*) name.c_str());
-	if (!MOV_compare(tdbb, &desc1, &desc2))
-		return;
-=======
 	if (attachment->att_user)
 	{
 		const Firebird::MetaName name(attachment->att_user->getUserName());
 		desc2.makeText((USHORT) name.length(), CS_METADATA, (UCHAR*) name.c_str());
-		if (!MOV_compare(&desc1, &desc2))
+		if (!MOV_compare(tdbb, &desc1, &desc2))
 			return;
 	}
->>>>>>> 929378c2
 
 	ERR_post(Arg::Gds(isc_protect_ownership));
 }
