/*
 *	PROGRAM:	JRD Access Method
 *	MODULE:		lck.h
 *	DESCRIPTION:	Lock hander definitions (NOT lock manager)
 *
 * The contents of this file are subject to the Interbase Public
 * License Version 1.0 (the "License"); you may not use this file
 * except in compliance with the License. You may obtain a copy
 * of the License at http://www.Inprise.com/IPL.html
 *
 * Software distributed under the License is distributed on an
 * "AS IS" basis, WITHOUT WARRANTY OF ANY KIND, either express
 * or implied. See the License for the specific language governing
 * rights and limitations under the License.
 *
 * The Original Code was created by Inprise Corporation
 * and its predecessors. Portions created by Inprise Corporation are
 * Copyright (C) Inprise Corporation.
 *
 * All Rights Reserved.
 * Contributor(s): ______________________________________.
 */

#ifndef JRD_LCK_H
#define JRD_LCK_H

//#define DEBUG_LCK

#include "../lock/lock_proto.h"

#ifdef DEBUG_LCK
#include "../common/classes/SyncObject.h"
#endif

#include "../jrd/Attachment.h"

namespace Jrd {

class Database;
class thread_db;

// Lock types

enum lck_t {
	LCK_database = 1,			// Root of lock tree
	LCK_relation,				// Individual relation lock
	LCK_bdb,					// Individual buffer block
	LCK_tra,					// Individual transaction lock
	LCK_rel_exist,				// Relation existence lock
	LCK_idx_exist,				// Index existence lock
	LCK_attachment,				// Attachment lock
	LCK_shadow,					// Lock to synchronize addition of shadows
	LCK_sweep,					// Sweep lock for single sweeper
	LCK_expression,				// Expression index caching mechanism
	LCK_prc_exist,				// Procedure existence lock
	LCK_update_shadow,			// shadow update sync lock
	LCK_backup_alloc,           // Lock for page allocation table in backup spare file
	LCK_backup_database,        // Lock to protect writing to database file
	LCK_backup_end,				// Lock to protect end_backup consistency
	LCK_rel_partners,			// Relation partners lock
	LCK_page_space,				// Page space ID lock
	LCK_dsql_cache,				// DSQL cache lock
	LCK_monitor,				// Lock to dump the monitoring data
	LCK_tt_exist,				// TextType existence lock
	LCK_cancel,					// Cancellation lock
	LCK_btr_dont_gc,			// Prevent removal of b-tree page from index
	LCK_rel_gc,					// Allow garbage collection for relation
	LCK_tpc_init,				// TPC initializer lock
	LCK_tpc_block,				// TPC memory block file existence lock
	LCK_fun_exist,				// Function existence lock
	LCK_rel_rescan,				// Relation forced rescan lock
	LCK_crypt,					// Crypt lock for single crypt thread
	LCK_crypt_status,			// Notifies about changed database encryption status
	LCK_record_gc,				// Record-level GC lock
	LCK_alter_database,			// ALTER DATABASE lock
	LCK_repl_state,				// Replication state lock
	LCK_repl_tables,			// Replication set lock
<<<<<<< HEAD
	LCK_dsql_statement_cache	// DSQL statement cache lock
=======
	LCK_profiler_listener		// Remote profiler listener
>>>>>>> 2f2f5fec
};

// Lock owner types

enum lck_owner_t {
	LCK_OWNER_database = 1,		// A database is the owner of the lock
	LCK_OWNER_attachment		// An attachment is the owner of the lock
};

class Lock : public pool_alloc_rpt<UCHAR, type_lck>
{
public:
	Lock(thread_db* tdbb, USHORT length, lck_t type, void* object = NULL, lock_ast_t ast = NULL);
	~Lock();

	Lock* detach();

	Firebird::RefPtr<StableAttachmentPart> getLockStable()
	{
		return lck_attachment;
	}

	Attachment* getLockAttachment()
	{
		return lck_attachment ? lck_attachment->getHandle() : NULL;
	}

	void setLockAttachment(Attachment* att);

#ifdef DEBUG_LCK
	Firebird::SyncObject	lck_sync;
#endif

	Database* lck_dbb;				// Database object is contained in

private:
	Firebird::RefPtr<StableAttachmentPart> lck_attachment;		// Attachment that owns lock, set only using set_lock_attachment()

public:
	void* lck_compatible;			// Enter into internal_enqueue() and treat as compatible
	void* lck_compatible2;			// Sub-level for internal compatibility

	lock_ast_t lck_ast;				// Blocking AST routine
	void* lck_object;				// Argument to be passed to AST

//private:
	Lock* lck_next;					// lck_next and lck_prior form a doubly linked list of locks
	Lock* lck_prior;				// bound to attachment

#ifdef DEBUG_LCK_LIST
	UCHAR lck_next_type;			// Lock type of next lock in list
	UCHAR lck_prev_type;			// Lock type of prev lock in list
#endif

	Lock* lck_collision;			// Collisions in compatibility table
	Lock* lck_identical;			// Identical locks in compatibility table

	SLONG lck_id;					// Lock id from the lock manager
	SLONG lck_owner_handle;			// Lock owner handle from the lock manager's point of view
	USHORT lck_length;				// Length of lock key string
	lck_t lck_type;					// Lock type

public:
	UCHAR lck_logical;				// Logical lock level
	UCHAR lck_physical;				// Physical lock level
	LOCK_DATA_T lck_data;			// Data associated with a lock

private:

	static const size_t KEY_STATIC_SIZE = sizeof(SINT64);

	union
	{
		UCHAR key_string[KEY_STATIC_SIZE];
		SINT64 key_long;
	} lck_key;						// Lock key string

public:

	UCHAR* getKeyPtr()
	{
#ifdef WORDS_BIGENDIAN
		if (lck_length < KEY_STATIC_SIZE)
			return &lck_key.key_string[KEY_STATIC_SIZE - lck_length];
#endif
		return &lck_key.key_string[0];
	}

	SINT64 getKey() const
	{
		return lck_key.key_long;
	}

	void setKey(SINT64 value)
	{
		lck_key.key_long = value;
	}
};

} // namespace Jrd

#endif // JRD_LCK_H<|MERGE_RESOLUTION|>--- conflicted
+++ resolved
@@ -75,11 +75,8 @@
 	LCK_alter_database,			// ALTER DATABASE lock
 	LCK_repl_state,				// Replication state lock
 	LCK_repl_tables,			// Replication set lock
-<<<<<<< HEAD
-	LCK_dsql_statement_cache	// DSQL statement cache lock
-=======
+	LCK_dsql_statement_cache,	// DSQL statement cache lock
 	LCK_profiler_listener		// Remote profiler listener
->>>>>>> 2f2f5fec
 };
 
 // Lock owner types
