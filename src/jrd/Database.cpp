/*
 *      PROGRAM:        JRD access method
 *      MODULE:         Database.cpp
 *      DESCRIPTION:    Common descriptions
 *
 * The contents of this file are subject to the Interbase Public
 * License Version 1.0 (the "License"); you may not use this file
 * except in compliance with the License. You may obtain a copy
 * of the License at http://www.Inprise.com/IPL.html
 *
 * Software distributed under the License is distributed on an
 * "AS IS" basis, WITHOUT WARRANTY OF ANY KIND, either express
 * or implied. See the License for the specific language governing
 * rights and limitations under the License.
 *
 * The Original Code was created by Inprise Corporation
 * and its predecessors. Portions created by Inprise Corporation are
 * Copyright (C) Inprise Corporation.
 *
 * All Rights Reserved.
 * Contributor(s): ______________________________________.
 *
 * Sean Leyne
 * Claudio Valderrama C.
 */

#include "firebird.h"
// Definition of block types for data allocation in JRD
#include "../include/fb_blk.h"

#include "../jrd/ods.h"
#include "../jrd/lck.h"
#include "../jrd/Database.h"
#include "../jrd/nbak.h"
#include "../jrd/tra.h"
#include "../jrd/tpc_proto.h"
#include "../jrd/lck_proto.h"
#include "../jrd/CryptoManager.h"
#include "../jrd/os/pio_proto.h"
#include "../common/os/os_utils.h"

// Thread data block
#include "../common/ThreadData.h"

using namespace Firebird;

namespace Jrd
{
	bool Database::onRawDevice() const
	{
		const PageSpace* const pageSpace = dbb_page_manager.findPageSpace(DB_PAGE_SPACE);
		return pageSpace->onRawDevice();
	}

	AttNumber Database::generateAttachmentId() 
	{
		fb_assert(dbb_tip_cache);
		return dbb_tip_cache->generateAttachmentId();
	}

	TraNumber Database::generateTransactionId() 
	{
		fb_assert(dbb_tip_cache);
		return dbb_tip_cache->generateTransactionId();
	}

//	void Database::assignLatestTransactionId(TraNumber number) 
//	{
//		fb_assert(dbb_tip_cache);
//		dbb_tip_cache->assignLatestTransactionId(number);
//	}

	void Database::assignLatestAttachmentId(AttNumber number) 
	{
		if (dbb_tip_cache)
			dbb_tip_cache->assignLatestAttachmentId(number);
	}

	StmtNumber Database::generateStatementId()
	{
		if (!dbb_tip_cache) return 0;
		return dbb_tip_cache->generateStatementId();
	}

	string Database::getUniqueFileId() const
	{
		const PageSpace* const pageSpace = dbb_page_manager.findPageSpace(DB_PAGE_SPACE);

		UCharBuffer buffer;
		os_utils::getUniqueFileId(pageSpace->file->fil_desc, buffer);

		string file_id;
		char* s = file_id.getBuffer(2 * buffer.getCount());
		for (FB_SIZE_T i = 0; i < buffer.getCount(); i++)
		{
			sprintf(s, "%02x", (int) buffer[i]);
			s += 2;
		}

		return file_id;
	}

	Database::~Database()
	{
		if (dbb_linger_timer)
		{
			dbb_linger_timer->destroy();
		}

		{ // scope
			SyncLockGuard guard(&dbb_sortbuf_sync, SYNC_EXCLUSIVE, "Database::~Database");

			while (dbb_sort_buffers.hasData())
				delete[] dbb_sort_buffers.pop();
		}

		{ // scope
			SyncLockGuard guard(&dbb_pools_sync, SYNC_EXCLUSIVE, "Database::~Database");

			fb_assert(dbb_pools[0] == dbb_permanent);

			for (FB_SIZE_T i = 1; i < dbb_pools.getCount(); ++i)
				MemoryPool::deletePool(dbb_pools[i]);
		}

		delete dbb_tip_cache;
		delete dbb_monitoring_data;
		delete dbb_backup_manager;
		delete dbb_crypto_manager;
<<<<<<< HEAD

		while (dbb_active_threads)
		{
			thread_db* tdbb = dbb_active_threads;
			tdbb->deactivate();
			tdbb->setDatabase(NULL);
		}
=======
		delete dbb_tip_cache;
>>>>>>> 4da3997b

		fb_assert(!locked());
		// This line decrements the usage counter and may cause the destructor to be called.
		// It should happen with the dbb_sync unlocked.
		LockManager::destroy(dbb_lock_mgr);
		EventManager::destroy(dbb_event_mgr);
	}

	void Database::deletePool(MemoryPool* pool)
	{
		if (pool)
		{
			{
				SyncLockGuard guard(&dbb_pools_sync, SYNC_EXCLUSIVE, "Database::deletePool");
				FB_SIZE_T pos;

				if (dbb_pools.find(pool, pos))
					dbb_pools.remove(pos);
			}

			MemoryPool::deletePool(pool);
		}
	}

	int Database::blocking_ast_sweep(void* ast_object)
	{
		try
		{
			Database* dbb = static_cast<Database*>(ast_object);
			AsyncContextHolder tdbb(dbb, FB_FUNCTION);

			if ((dbb->dbb_flags & DBB_sweep_starting) && !(dbb->dbb_flags & DBB_sweep_in_progress))
			{
				dbb->dbb_flags &= ~DBB_sweep_starting;
				LCK_release(tdbb, dbb->dbb_sweep_lock);
			}
		}
		catch (const Exception&)
		{} // no-op

		return 0;
	}

	Lock* Database::createSweepLock(thread_db* tdbb)
	{
		if (!dbb_sweep_lock)
		{
			dbb_sweep_lock = FB_NEW_RPT(*dbb_permanent, 0)
				Lock(tdbb, 0, LCK_sweep, this, blocking_ast_sweep);
		}

		return dbb_sweep_lock;
	}

	bool Database::allowSweepThread(thread_db* tdbb)
	{
		if (readOnly())
			return false;

		Jrd::Attachment* const attachment = tdbb->getAttachment();
		if (attachment->att_flags & ATT_no_cleanup)
			return false;

		while (true)
		{
			AtomicCounter::counter_type old = dbb_flags;
			if ((old & (DBB_sweep_in_progress | DBB_sweep_starting)) || (dbb_ast_flags & DBB_shutdown))
				return false;

			if (dbb_flags.compareExchange(old, old | DBB_sweep_starting))
				break;
		}

		createSweepLock(tdbb);
		if (!LCK_lock(tdbb, dbb_sweep_lock, LCK_EX, LCK_NO_WAIT))
		{
			// clear lock error from status vector
			fb_utils::init_status(tdbb->tdbb_status_vector);

			dbb_flags &= ~DBB_sweep_starting;
			return false;
		}

		return true;
	}

	bool Database::allowSweepRun(thread_db* tdbb)
	{
		if (readOnly())
			return false;

		Jrd::Attachment* const attachment = tdbb->getAttachment();
		if (attachment->att_flags & ATT_no_cleanup)
			return false;

		while (true)
		{
			AtomicCounter::counter_type old = dbb_flags;
			if (old & DBB_sweep_in_progress)
				return false;

			if (dbb_flags.compareExchange(old, old | DBB_sweep_in_progress))
				break;
		}

		if (!(dbb_flags & DBB_sweep_starting))
		{
			createSweepLock(tdbb);
			if (!LCK_lock(tdbb, dbb_sweep_lock, LCK_EX, -1))
			{
				// clear lock error from status vector
				fb_utils::init_status(tdbb->tdbb_status_vector);

				dbb_flags &= ~DBB_sweep_in_progress;
				return false;
			}
		}
		else
			dbb_flags &= ~DBB_sweep_starting;

		return true;
	}

	void Database::clearSweepFlags(thread_db* tdbb)
	{
		if (!(dbb_flags & (DBB_sweep_starting | DBB_sweep_in_progress)))
			return;

		if (dbb_sweep_lock)
			LCK_release(tdbb, dbb_sweep_lock);

		dbb_flags &= ~(DBB_sweep_in_progress | DBB_sweep_starting);
	}

	void Database::Linger::handler()
	{
		JRD_shutdown_database(dbb, SHUT_DBB_RELEASE_POOLS);
	}

	int Database::Linger::release()
	{
		if (--refCounter == 0)
		{
			delete this;
			return 0;
		}

		return 1;
	}

	void Database::Linger::reset()
	{
		if (active)
		{
			FbLocalStatus s;
			TimerInterfacePtr()->stop(&s, this);
			if (!(s->getState() & IStatus::STATE_ERRORS))
				active = false;
		}
	}

	void Database::Linger::set(unsigned seconds)
	{
		if (dbb && !active)
		{
			FbLocalStatus s;
			TimerInterfacePtr()->start(&s, this, seconds * 1000 * 1000);
			check(&s);
			active = true;
		}
	}

	void Database::Linger::destroy()
	{
		dbb = NULL;
		reset();
	}

} // namespace<|MERGE_RESOLUTION|>--- conflicted
+++ resolved
@@ -127,18 +127,6 @@
 		delete dbb_monitoring_data;
 		delete dbb_backup_manager;
 		delete dbb_crypto_manager;
-<<<<<<< HEAD
-
-		while (dbb_active_threads)
-		{
-			thread_db* tdbb = dbb_active_threads;
-			tdbb->deactivate();
-			tdbb->setDatabase(NULL);
-		}
-=======
-		delete dbb_tip_cache;
->>>>>>> 4da3997b
-
 		fb_assert(!locked());
 		// This line decrements the usage counter and may cause the destructor to be called.
 		// It should happen with the dbb_sync unlocked.
