--- conflicted
+++ resolved
@@ -135,11 +135,7 @@
 }
 
 
-<<<<<<< HEAD
-void MonitoringData::read(AttNumber att_id, TempSpace& temp)
-=======
 void MonitoringData::read(AttNumber att_id, const char* user_name, TempSpace& temp)
->>>>>>> 54e25d4a
 {
 	offset_t position = 0;
 
@@ -184,11 +180,7 @@
 }
 
 
-<<<<<<< HEAD
-ULONG MonitoringData::setup(AttNumber att_id)
-=======
 ULONG MonitoringData::setup(AttNumber att_id, const char* user_name)
->>>>>>> 54e25d4a
 {
 	ensureSpace(sizeof(Element));
 
