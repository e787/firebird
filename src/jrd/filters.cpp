/*
 *	PROGRAM:	JRD Access Method
 *	MODULE:		filters.cpp
 *	DESCRIPTION:	Blob filters for system define objects
 *
 * The contents of this file are subject to the Interbase Public
 * License Version 1.0 (the "License"); you may not use this file
 * except in compliance with the License. You may obtain a copy
 * of the License at http://www.Inprise.com/IPL.html
 *
 * Software distributed under the License is distributed on an
 * "AS IS" basis, WITHOUT WARRANTY OF ANY KIND, either express
 * or implied. See the License for the specific language governing
 * rights and limitations under the License.
 *
 * The Original Code was created by Inprise Corporation
 * and its predecessors. Portions created by Inprise Corporation are
 * Copyright (C) Inprise Corporation.
 *
 * All Rights Reserved.
 * Contributor(s): ______________________________________.
 */

#include "firebird.h"
#include "../common/classes/array.h"
#include <stdio.h>
#include <string.h>
#include "../jrd/jrd.h"
#include "../jrd/acl.h"
#include "../jrd/val.h"
#include "../jrd/met.h"
#include "../jrd/blob_filter.h"
#include "../jrd/intl.h"
#include "../jrd/intl_classes.h"
#include "../intl/charsets.h"
#include "../common/gdsassert.h"
#include "../jrd/err_proto.h"
#include "../jrd/filte_proto.h"
#include "../yvalve/gds_proto.h"
#include "../jrd/intl_proto.h"
#include "../jrd/DebugInterface.h"

using namespace Firebird;
using namespace Jrd;

static ISC_STATUS caller(USHORT, BlobControl*, USHORT, UCHAR*, USHORT*);
static void dump_blr(void*, SSHORT, const char*);
static ISC_STATUS string_filter(USHORT, BlobControl*);
static void string_put(BlobControl*, const char*);

/* Note:  This table is used to indicate which bytes could represent
 *	  ASCII characters - and is used to filter "untyped" blobs
 *	  (subtype 0) to type text.
 *	  For V3 historical reasons, only ASCII byte values are passed
 *	  through.  All other byte values are mapped to ascii '.'
 */
static const UCHAR char_tab[128] =
{
	0, 0, 0, 0, 0, 0, 0, 0, 1, 1, 1, 1, 1, 1, 0, 0,
	0, 0, 0, 0, 0, 0, 0, 0, 0, 0, 0, 0, 0, 0, 0, 0,
	1, 1, 1, 1, 1, 1, 1, 1, 1, 1, 1, 1, 1, 1, 1, 1,
	1, 1, 1, 1, 1, 1, 1, 1, 1, 1, 1, 1, 1, 1, 1, 1,
	1, 1, 1, 1, 1, 1, 1, 1, 1, 1, 1, 1, 1, 1, 1, 1,
	1, 1, 1, 1, 1, 1, 1, 1, 1, 1, 1, 1, 1, 1, 1, 1,
	1, 1, 1, 1, 1, 1, 1, 1, 1, 1, 1, 1, 1, 1, 1, 1,
	1, 1, 1, 1, 1, 1, 1, 1, 1, 1, 1, 1, 1, 1, 1, 0
};


// Miscellaneous filter stuff (should be moved someday)

struct filter_tmp
{
	filter_tmp* tmp_next;
	USHORT tmp_length;
	TEXT tmp_string[1];
};

const char* const WILD_CARD_UIC = "(*.*)";

// TXNN: Used on filter of internal data structure to text
static const TEXT* acl_privs[priv_max] =
{
	"?",
	"control",
	"grant",
	"drop",
	"select",
	"write",
	"alter",
	"insert",
	"delete",
	"update",
	"references",
	"execute",
	"usage",
	"create",
	"alter_any",
	"drop_any"
};

static const TEXT* acl_ids[id_max] =
{
	"?: ",
	"group: ",
	"user: ",
	"person: ",
	"project: ",
	"organization: ",
	"node: ",
	"view: ",
	"all views",
	"trigger: ",
	"procedure: ",
	"role: ",
	"package: ",
	"function: "
};

// TXNN: Used on filter of internal data structure to text
static const TEXT dtypes[DTYPE_TYPE_MAX][36] =
{
	"none",
	"CHAR",
	"CSTRING",
	"VARCHAR",
	"unused?",
	"unused?",
	"PACKED DECIMAL",
	"BYTE",
	"SHORT",
	"LONG",
	"QUAD",
	"FLOAT",
	"DOUBLE",
	"D_FLOAT",
	"DATE",
	"TIME",
	"TIMESTAMP",
	"BLOB",
	"ARRAY",
	"BIGINT",
	"DBKEY",	// internal
	"BOOLEAN"
};


ISC_STATUS filter_acl(USHORT action, BlobControl* control)
{
/**************************************
 *
 *	f i l t e r _ a c l
 *
 **************************************
 *
 * Functional description
 *	Get next segment from a access control list.
 *
 **************************************/
	if (action != isc_blob_filter_open)
		return string_filter(action, control);

	// Initialize for retrieval
	UCHAR buffer[BUFFER_MEDIUM];
	const SLONG l = control->ctl_handle->ctl_total_length;
	UCHAR* const temp = (l <= (SLONG) sizeof(buffer)) ? buffer : (UCHAR*) gds__alloc((SLONG) l);
	// FREE: at procedure exit
	UCHAR* p = temp;
	if (!p)						// NOMEM:
		return isc_virmemexh;

	USHORT length;
	const ISC_STATUS status = caller(isc_blob_filter_get_segment, control, (USHORT) l, temp, &length);

	TEXT line[BUFFER_SMALL];

	if (!status)
	{
		sprintf(line, "ACL version %d", (int) *p++);
		string_put(control, line);
		TEXT* out = line;

        bool all_wild;
		UCHAR c;
		while (c = *p++)
		{
			switch (c)
			{
			case ACL_id_list:
				all_wild = true;
				*out++ = '\t';
				while ((c = *p++) != 0)
				{
					all_wild = false;
					sprintf(out, "%s%.*s, ", acl_ids[c], *p, p + 1);
					p += *p + 1;
					while (*out)
						++out;
				}
				if (all_wild)
				{
					sprintf(out, "all users: %s, ", WILD_CARD_UIC);
					while (*out)
						++out;
				}
				break;

			case ACL_priv_list:
				sprintf(out, "privileges: (");
				while (*out)
					++out;
				if ((c = *p++) != 0)
				{
					sprintf(out, "%s", acl_privs[c]);
					while (*out)
						++out;

					while ((c = *p++) != 0)
					{
						sprintf(out, ", %s", acl_privs[c]);
						while (*out)
							++out;
					}
				}
				*out++ = ')';
				*out = 0;
				string_put(control, line);
				out = line;
				break;
			}
		}
	}

	control->ctl_data[1] = control->ctl_data[0];

	if (temp != buffer)
		gds__free(temp);

	return FB_SUCCESS;
}


ISC_STATUS filter_blr(USHORT action, BlobControl* control)
{
/**************************************
 *
 *	f i l t e r _ b l r
 *
 **************************************
 *
 * Functional description
 *	Get next segment from a blr blob.
 *	Doctor up Rdb BLR blobs that omit
 *	the BLR eoc so the pretty printer
 *	doesn't complain.
 *
 **************************************/
	if (action != isc_blob_filter_open)
		return string_filter(action, control);

	// Initialize for retrieval
	UCHAR buffer[BUFFER_MEDIUM];
	const SLONG l = 1 + control->ctl_handle->ctl_total_length;
	UCHAR* const temp = (l <= (SLONG) sizeof(buffer)) ? buffer : (UCHAR*) gds__alloc((SLONG) l);
	// FREE: at procedure exit
	if (!temp)					// NOMEM:
		return isc_virmemexh;

	USHORT length;
	const ISC_STATUS status = caller(isc_blob_filter_get_segment, control, (USHORT) l, temp, &length);

	if (!status)
	{
		if (l > length && temp[length - 1] != blr_eoc)
			temp[length] = blr_eoc;
		fb_print_blr(temp, length, dump_blr, control, 0);
	}

	control->ctl_data[1] = control->ctl_data[0];

	if (temp != buffer)
		gds__free(temp);

	return FB_SUCCESS;
}


ISC_STATUS filter_format(USHORT action, BlobControl* control)
{
/**************************************
 *
 *	f i l t e r _ f o r m a t
 *
 **************************************
 *
 * Functional description
 *	Get next segment from a record format blob.
 *
 **************************************/
	// Unless this is a get segment call, just return success

	if (action != isc_blob_filter_get_segment)
		return FB_SUCCESS;

	// Try to get next descriptor
	Ods::Descriptor desc;
	memset(&desc, 0, sizeof(desc));

    USHORT length;
	const ISC_STATUS status = caller(isc_blob_filter_get_segment, control,
									 sizeof(desc), reinterpret_cast<UCHAR*>(&desc), &length);
	if (status != FB_SUCCESS && status != isc_segment)
		return status;

    char buffer[256];

    sprintf(buffer, "%5d: type=%d (%s) length=%d sub_type=%d flags=0x%X",
		desc.dsc_offset,
		desc.dsc_dtype,
		desc.dsc_dtype >= DTYPE_TYPE_MAX ? "unknown" : dtypes[desc.dsc_dtype],
		desc.dsc_length,
		desc.dsc_sub_type,
		desc.dsc_flags);

	length = static_cast<USHORT>(strlen(buffer));
	if (length > control->ctl_buffer_length)
		length = control->ctl_buffer_length;

	control->ctl_segment_length = length;
	memcpy(control->ctl_buffer, buffer, length);

	return FB_SUCCESS;
}


ISC_STATUS filter_runtime(USHORT action, BlobControl* control)
{
/**************************************
 *
 *	f i l t e r _ r u n t i m e
 *
 **************************************
 *
 * Functional description
 *	Get next segment from a relation runtime summary blob.
 *
 **************************************/
	if (action == isc_blob_filter_close)
		return string_filter(action, control);

	// Unless this is a get segment call, just return success

	if (action != isc_blob_filter_get_segment)
		return FB_SUCCESS;

	// If there is a string filter active, use it first

	if (control->ctl_data[0])
	{
		const ISC_STATUS astatus = string_filter(action, control);
		if (astatus != isc_segstr_eof)
			return astatus;
		string_filter(isc_blob_filter_close, control);
	}

	// Loop thru descriptors looking for one with a data type
	UCHAR temp[BUFFER_SMALL];
	UCHAR* buff = temp;
	const USHORT buff_len = sizeof(temp);
	control->ctl_data[3] = 8;

	USHORT length;
	const ISC_STATUS status = caller(isc_blob_filter_get_segment, control, buff_len, buff, &length);

	if (status == isc_segment)
		return isc_segstr_eof;

	if (status)
		return status;

	buff[length] = 0;
	UCHAR* p = buff + 1;
	USHORT n;
	UCHAR* q = (UCHAR*) &n;
	q[0] = p[0];
	q[1] = p[1];
	bool blr = false;

	TEXT line[128];
	switch ((rsr_t) buff[0])
	{
	case RSR_field_name:
		sprintf(line, "    name: %s", p);
		break;

	case RSR_field_id:
		sprintf(line, "Field id: %d", n);
		break;

	case RSR_dimensions:
		sprintf(line, "Array dimensions: %d", n);
		break;

	case RSR_array_desc:
		sprintf(line, "Array descriptor");
		break;

	case RSR_view_context:
		sprintf(line, "    view_context: %d", n);
		break;

	case RSR_base_field:
		sprintf(line, "    base_field: %s", p);
		break;

	case RSR_computed_blr:
		sprintf(line, "    computed_blr:");
		blr = true;
		break;

	case RSR_missing_value:
		sprintf(line, "    missing_value:");
		blr = true;
		break;

	case RSR_default_value:
		sprintf(line, "    default_value:");
		blr = true;
		break;

	case RSR_validation_blr:
		sprintf(line, "    validation_blr:");
		blr = true;
		break;

	case RSR_security_class:
		sprintf(line, "    security_class: %s", p);
		break;

	case RSR_trigger_name:
		sprintf(line, "    trigger_name: %s", p);
		break;

	case RSR_field_not_null:
		sprintf(line, "    field_not_null");
		break;

	case RSR_field_generator_name:
		sprintf(line, "    field_generator_name: %s", p);
		break;

	default:
		sprintf(line, "*** unknown verb %d ***", (int) buff[0]);
	}

	USHORT strLen = static_cast<USHORT>(strlen(line));

	if (strLen > control->ctl_buffer_length)
	{
		// The string is too long for the caller's buffer.  Save the
		// entire string for output by the string_filter routine.

		string_put(control, line);
		strLen = 0;
	}

	if (blr)
	{
		fb_assert(length > 0);
		fb_print_blr(p, length - 1, dump_blr, control, 0);
		control->ctl_data[1] = control->ctl_data[0];
	}

	if (strLen == 0)
	{
		// The string was too long for the caller's buffer. Return as much as possible to the user.
		return string_filter(action, control);
	}

	control->ctl_segment_length = strLen;
	memcpy(control->ctl_buffer, line, strLen);

	return status;
}


ISC_STATUS filter_text(USHORT action, BlobControl* control)
{
/**************************************
 *
 *	f i l t e r _ t e x t
 *
 **************************************
 *
 * Functional description
 *	Get next segment from a text blob.  Handle embedded
 *	carriage returns as separate segments.
 *
 *	The usage of the variable ctl_data slots:
 *
 *	    ctl_data [0]	residual bytes
 *	    ctl_data [1]	address of temp space
 *	    ctl_data [2]	flag indicating residual bytes was segment
 *	    ctl_data [3]	length of temp space
 *
 **************************************/
	BlobControl* source;

	switch (action)
	{
	case isc_blob_filter_open:
		source = control->ctl_handle;
		control->ctl_total_length = source->ctl_total_length;
		control->ctl_max_segment = source->ctl_max_segment;
		control->ctl_number_segments = source->ctl_number_segments;
		control->ctl_data[0] = control->ctl_data[1] = control->ctl_data[2] = control->ctl_data[3] = 0;
		return FB_SUCCESS;

	case isc_blob_filter_close:
		if (control->ctl_data[1])
		{
			gds__free((void*) control->ctl_data[1]);
			control->ctl_data[1] = 0;
		}
		return FB_SUCCESS;

	case isc_blob_filter_get_segment:
		break;

	case isc_blob_filter_put_segment:
	case isc_blob_filter_create:
	case isc_blob_filter_seek:
		return isc_uns_ext;

	case isc_blob_filter_alloc:
	case isc_blob_filter_free:
		return FB_SUCCESS;

	default:
		BUGCHECK(289);			// Unknown blob filter ACTION
		return isc_uns_ext;
	}

	// Drop thru for isc_blob_filter_get_segment.

	const TEXT* left_over = 0;
	USHORT left_length = 0;
	USHORT buffer_used = 0;

	// if there was any data left over from previous get, use as much as
	// user's buffer will hold

	const USHORT length = control->ctl_data[0];
	if (length)
	{
		buffer_used = MIN(length, control->ctl_buffer_length);
		memcpy(control->ctl_buffer, (void*) control->ctl_data[1], buffer_used);

		// remember how much did not get used

		if (length > buffer_used)
		{
			left_over = (TEXT *) control->ctl_data[1] + buffer_used;
			left_length = length - buffer_used;
		}
		else
		{
			left_over = 0;
			left_length = 0;
		}
	}

	// if there was no data left over from previous get or all the data
	// left from previous get was used and there is still more of that segment
	// not read, do a get segment
	if ((buffer_used == 0) ||
		(control->ctl_data[2] && (control->ctl_buffer_length - buffer_used > 0)))
	{
		USHORT l = control->ctl_buffer_length - buffer_used;
		const ISC_STATUS status =
			caller(isc_blob_filter_get_segment, control, l, control->ctl_buffer + buffer_used, &l);
		switch (status)
		{
		case isc_segment:
			control->ctl_data[2] = isc_segment;
			break;
		case 0:
			control->ctl_data[2] = FB_SUCCESS;
			break;
		default:
			return status;
		}

		buffer_used += l;
	}

	// Search data for unprintable data or EOL

	USHORT l = buffer_used;
	for (UCHAR* p = control->ctl_buffer; l; p++, --l)
	{
		if (*p == (UCHAR) '\n')
		{
			// Found a newline.  First save what comes after the newline.

			control->ctl_segment_length = p - control->ctl_buffer;
			control->ctl_data[0] = l - 1;

			// if control buffer cannot accommodate what needs to be saved, free
			// the control buffer

			if (control->ctl_data[1] && (control->ctl_data[0] > control->ctl_data[3]))
			{
				gds__free((void*) control->ctl_data[1]);
				control->ctl_data[1] = 0;
				control->ctl_data[3] = 0;
			}

			// if there is no control buffer allocate one

			if (!control->ctl_data[1])
			{
				control->ctl_data[1] = (IPTR) gds__alloc((SLONG) control->ctl_buffer_length);
				// FREE: above & isc_blob_filter_close in this procedure
				if (!control->ctl_data[1])	// NOMEM:
					return isc_virmemexh;
				control->ctl_data[3] = control->ctl_buffer_length;
			}

			// save data after found newline

			memcpy((void*) control->ctl_data[1], p + 1, l - 1);

			/* if there was data in control buffer not moved to user's buffer,
			   move it to be contiguous with what was saved from user's buffer
			   (note this can work with out more checking than is done here
			   because if there was left over:
			   1. we did not have to free & reallocate buffer
			   2. what we moved back from user's buffer was able to fit in
			   control buffer before what was left over. */

			if (left_over)
			{
				p = reinterpret_cast<UCHAR*>(control->ctl_data[1]) + l - 1;
				memcpy(p, left_over, left_length);
				control->ctl_data[0] += left_length;
			}
			return FB_SUCCESS;
		}

		// replace unprintable characters

		if (*p >= sizeof(char_tab) || !char_tab[*p])
			*p = '.';
	}

	// couldn't find a newline, return what there is, saving what was left
	// in control buffer and setting return status based on existence of
	// left over or whether or not control buffer did not hold end of segment

	control->ctl_segment_length = buffer_used;
	if (left_over)
	{
		memcpy((void*) control->ctl_data[1], left_over, left_length);
		control->ctl_data[0] = left_length;
		return isc_segment;
	}

	control->ctl_data[0] = 0;
	return control->ctl_data[2];
}


ISC_STATUS filter_transliterate_text(USHORT action, BlobControl* control)
{
/**************************************
 *
 *	f i l t e r _ t r a n s l i t e r a t e _ t e x t
 *
 **************************************
 *
 * Functional description
 *	Get next segment from a text blob.
 *	Convert the text from one character set to another.
 *
 *	The usage of the variable ctl_data slots:
 *	    ctl_data [0]	Pointer to ctlaux structure below,
 *
 **************************************/
	struct ctlaux
	{
		CsConvert ctlaux_obj1;				// Intl object that does tx for us
		USHORT ctlaux_init_action;			// isc_blob_filter_open or isc_blob_filter_create?
		BYTE *ctlaux_buffer1;				// Temporary buffer for transliteration
		BlobControl* ctlaux_subfilter;		// For chaining transliterate filters
		ISC_STATUS ctlaux_source_blob_status;	// marks when source is EOF, etc
		USHORT ctlaux_buffer1_len;			// size of ctlaux_buffer1 in bytes
		USHORT ctlaux_expansion_factor;		// factor for text expand/contraction
		USHORT ctlaux_buffer1_unused;		// unused bytes in ctlaux_buffer1
	};

	thread_db* tdbb = NULL;
	// Note: Cannot pass tdbb without API change to user filters

	const USHORT EXP_SCALE		= 128;		// to keep expansion non-floating

	ctlaux* aux = (ctlaux*) control->ctl_data[0];

	BlobControl* source;
	ISC_STATUS status;
	ULONG err_position;
	SSHORT source_cs, dest_cs;
	USHORT result_length;

	switch (action)
	{
	case isc_blob_filter_open:
	case isc_blob_filter_create:
		for (SSHORT i = 0; i < FB_NELEM(control->ctl_data); i++)
			control->ctl_data[i] = 0;
		aux = NULL;

		source = control->ctl_handle;
		control->ctl_number_segments = source->ctl_number_segments;

		source_cs = control->ctl_from_sub_type;
		dest_cs = control->ctl_to_sub_type;

		aux = (ctlaux*) gds__alloc((SLONG) sizeof(*aux));
		// FREE: on isc_blob_filter_close in this routine
		if (!aux)				// NOMEM:
			return isc_virmemexh;
#ifdef DEBUG_GDS_ALLOC
		// BUG 7907: this is not freed in error cases
		gds_alloc_flag_unfreed(aux);
#endif
		control->ctl_data[0] = (IPTR) aux;

		aux->ctlaux_init_action = action;
		aux->ctlaux_source_blob_status = FB_SUCCESS;
		aux->ctlaux_buffer1_unused = 0;
		aux->ctlaux_expansion_factor = EXP_SCALE * 1;

		SET_TDBB(tdbb);
		aux->ctlaux_obj1 = INTL_convert_lookup(tdbb, dest_cs, source_cs);

		if (action == isc_blob_filter_open)
		{
			// hvlad: avoid possible overflow of USHORT variables converting long
			// blob segments into multibyte encoding
			// Also buffer must contain integer number of utf16 characters as we
			// do transliteration via utf16 character set
			// (see assert at start of UnicodeUtil::utf16ToUtf8 for example)
			const ULONG max_seg = aux->ctlaux_obj1.convertLength(source->ctl_max_segment);
			control->ctl_max_segment = MIN(MAX_USHORT - sizeof(ULONG) + 1, max_seg);

			if (source->ctl_max_segment && control->ctl_max_segment)
				aux->ctlaux_expansion_factor =
					(EXP_SCALE * control->ctl_max_segment) / source->ctl_max_segment;
			else
				aux->ctlaux_expansion_factor = (EXP_SCALE * 1);

			fb_assert(aux->ctlaux_expansion_factor != 0);

			control->ctl_total_length =
				source->ctl_total_length * aux->ctlaux_expansion_factor / EXP_SCALE;

			aux->ctlaux_buffer1_len = MAX(control->ctl_max_segment, source->ctl_max_segment);
			aux->ctlaux_buffer1_len =
				MAX(aux->ctlaux_buffer1_len, (80 * aux->ctlaux_expansion_factor) / EXP_SCALE);
		}
		else
		{
			// isc_blob_filter_create
			// In a create, the source->ctl_max_segment size isn't set (as
			// nothing has been written!).  Therefore, take a best guess
			// for an appropriate buffer size, allocate that, and re-allocate
			// later if we guess wrong.
			const USHORT tmp = aux->ctlaux_obj1.convertLength(128);
			aux->ctlaux_expansion_factor = (EXP_SCALE * tmp) / 128;

			fb_assert(aux->ctlaux_expansion_factor != 0);

			aux->ctlaux_buffer1_len = 80 * aux->ctlaux_expansion_factor / EXP_SCALE;
		}

		// Allocate the temporary buffer  - make sure it is big enough for
		// either source or destination, and at least 80 bytes in size

		aux->ctlaux_buffer1_len = MAX(aux->ctlaux_buffer1_len, 80);
		fb_assert(aux->ctlaux_buffer1_len != 0);

		aux->ctlaux_buffer1 = (BYTE*) gds__alloc((SLONG) aux->ctlaux_buffer1_len);
		// FREE: on isc_blob_filter_close in this procedure
		if (!aux->ctlaux_buffer1)	// NOMEM:
			return isc_virmemexh;

#ifdef DEBUG_GDS_ALLOC
		// BUG 7907: this is not freed in error cases
		gds_alloc_flag_unfreed(aux->ctlaux_buffer1);
#endif

		return FB_SUCCESS;

	case isc_blob_filter_close:
		if (aux)
		{
			// ASF: Raise error at close functions is something bad,
			// but I know no better thing to do here.
			if (aux->ctlaux_init_action == isc_blob_filter_create && aux->ctlaux_buffer1_unused != 0)
			{
				return isc_transliteration_failed;
			}

			if (aux->ctlaux_buffer1)
			{
				gds__free(aux->ctlaux_buffer1);
				aux->ctlaux_buffer1 = NULL;
				aux->ctlaux_buffer1_len = 0;
			}

			gds__free(aux);
			control->ctl_data[0] = 0;
			aux = NULL;
		}

		return FB_SUCCESS;

	case isc_blob_filter_get_segment:
		// Fall through to handle get_segment below
		break;

	case isc_blob_filter_put_segment:
		{
			USHORT len = control->ctl_buffer_length;
			Firebird::HalfStaticArray<BYTE, BUFFER_MEDIUM> buffer;
			bool first = true;
			BYTE* p;

			while (len || aux->ctlaux_buffer1_unused)
			{
				if (aux->ctlaux_buffer1_unused != 0)
				{
					p = buffer.getBuffer(aux->ctlaux_buffer1_unused + len);
					memcpy(p, aux->ctlaux_buffer1, aux->ctlaux_buffer1_unused);
					memcpy(p + aux->ctlaux_buffer1_unused, control->ctl_buffer, len);
					len += aux->ctlaux_buffer1_unused;
				}
				else
					p = control->ctl_buffer;

				// Now convert from the input buffer into the temporary buffer

				// How much space do we need to convert?
				const ULONG cvt_len = aux->ctlaux_obj1.convertLength(len);
				result_length = MIN(MAX_USHORT, cvt_len);

				// Allocate a new buffer if we don't have enough
				if (result_length > aux->ctlaux_buffer1_len)
				{
					gds__free(aux->ctlaux_buffer1);
					aux->ctlaux_buffer1_len = result_length;
					aux->ctlaux_buffer1 = (BYTE *) gds__alloc((SLONG) result_length);
					// FREE: above & isc_blob_filter_close in this routine
					if (!aux->ctlaux_buffer1)	// NOMEM:
						return isc_virmemexh;
				}

				// convert the text

				try
				{
					err_position = len;
					result_length = aux->ctlaux_obj1.convert(len, p,
						aux->ctlaux_buffer1_len, aux->ctlaux_buffer1, &err_position);
				}
				catch (const Firebird::status_exception&)
				{
					return isc_transliteration_failed;
				}

				if (len > 0 && err_position == 0)
				{
					if (first)
						return isc_transliteration_failed;

					// Those bytes should be written in the next put or rejected in
					// close - CORE-2785.
					break;
				}

				// hand the text off to the next stage of the filter

				status = caller(isc_blob_filter_put_segment, control, result_length,
								aux->ctlaux_buffer1, NULL);

				if (status)
					return status;

				aux->ctlaux_buffer1_unused = len - err_position;

				if (aux->ctlaux_buffer1_unused != 0)
					memmove(aux->ctlaux_buffer1, p + err_position, aux->ctlaux_buffer1_unused);

				// update local control variables for segment length

				if (result_length > control->ctl_max_segment)
					control->ctl_max_segment = result_length;

				control->ctl_total_length += result_length;
				control->ctl_number_segments++;

				len = 0;
				first = false;
			}

			return FB_SUCCESS;
		}

	case isc_blob_filter_seek:
		return isc_uns_ext;

	case isc_blob_filter_alloc:
	case isc_blob_filter_free:
		return FB_SUCCESS;

	default:
		BUGCHECK(289);			// Unknown blob filter ACTION
		return isc_uns_ext;
	}

	// Drop thru for isc_blob_filter_get_segment.

	// Do we already have enough bytes in temp buffer to fill output buffer?

	bool can_use_more;
	USHORT length = aux->ctlaux_buffer1_unused;
	if (length)
	{
		if (control->ctl_buffer_length < (length * aux->ctlaux_expansion_factor / EXP_SCALE))
		{
			// No need to fetch more bytes, we have enough pending
			can_use_more = false;
		}
		else
			can_use_more = true;

		// Always keep a minimal count of bytes in the input buffer,
		// to prevent the case of truncated characters.
		if (length < 4)
			can_use_more = true;
	}

	/* Load data into the temporary buffer if,
	a) we've finished the current segment (no data left in buffer)
	b) We haven't finished reading the current segment from the
		source and could use more data for the forthcoming convert
		(We don't want to blindly keep topping off this buffer if we
		already have more than we can use) */

	USHORT bytes_read_from_source = 0;

	///if (!length || (can_use_more && (aux->ctlaux_source_blob_status == isc_segment)))
	if (!length || can_use_more)
	{
		// Get a segment, or partial segment, from the source
		// into the temporary buffer

		status = caller(isc_blob_filter_get_segment,
						control,
						(USHORT) MIN((aux->ctlaux_buffer1_len - length), control->ctl_buffer_length),
						aux->ctlaux_buffer1 + length,
						&bytes_read_from_source);

		switch (status)
		{
		case isc_segment:		// source has more segment bytes
			aux->ctlaux_source_blob_status = status;
			break;
		case isc_segstr_eof:	// source blob is finished
			if (length == 0)	// are we done too? *
				return isc_segstr_eof;
			aux->ctlaux_source_blob_status = FB_SUCCESS;
			break;
		case 0:                 // complete segment in buffer
			aux->ctlaux_source_blob_status = FB_SUCCESS;
			break;
		default:				// general error
			return status;
		}

		length += bytes_read_from_source;
	}

	// Now convert from the temporary buffer into the destination buffer.

	try
	{
		err_position = length;
		result_length = aux->ctlaux_obj1.convert(length, aux->ctlaux_buffer1,
						control->ctl_buffer_length, control->ctl_buffer,
						&err_position);
	}
	catch (const Firebird::status_exception&)
	{
		return isc_transliteration_failed;
	}

	if (err_position == 0 && bytes_read_from_source != 0 && length != 0 && length < 4)
	{
		// We don't have sufficient bytes to always transliterate a character.
		// A bad input on the first character is unrecoverable, so we cache
		// the bytes for the next read.
		result_length = 0;
	}
	else if (err_position < length)
	{
		// Bad input *might* be due to input buffer truncation in the middle
		// of a character, so shuffle bytes, add some more data, and try again.
		// If we already tried that then it's really some bad input.

		if (err_position == 0)
			return isc_transliteration_failed;
	}

	const USHORT unused_len = (err_position >= length) ? 0 : length - err_position;
	control->ctl_segment_length = result_length;
	if (unused_len)
		memcpy(aux->ctlaux_buffer1, aux->ctlaux_buffer1 + err_position, unused_len);
	aux->ctlaux_buffer1_unused = unused_len;

	// update local control variables for segment length

	if (result_length > control->ctl_max_segment)
		control->ctl_max_segment = result_length;

	// No need up update ctl_number_segments as this filter doesn't change it.
	// No need to update ctl_total_length as we calculated an estimate on entry.

	// see if we still have data we couldn't send to application

	if (unused_len)
		return isc_segment;		// can't fit all data into user buffer

	// We handed back all our data, but did we GET all the data
	// from the source?

	return (aux->ctlaux_source_blob_status == isc_segment) ? isc_segment : FB_SUCCESS;
}


ISC_STATUS filter_trans(USHORT action, BlobControl* control)
{
/**************************************
 *
 *	f i l t e r _ t r a n s
 *
 **************************************
 *
 * Functional description
 *	Pretty print a transaction description.
 *
 **************************************/
	if (action != isc_blob_filter_open)
		return string_filter(action, control);

	// Initialize for retrieval
	UCHAR buffer[BUFFER_MEDIUM];
	const SLONG l = control->ctl_handle->ctl_total_length;
	UCHAR* const temp = (l <= (SLONG) sizeof(buffer)) ? buffer : (UCHAR*) gds__alloc((SLONG) l);
	UCHAR* p = temp;
	// FREE: at procedure exit
	if (!p)						// NOMEM:
		return isc_virmemexh;

	USHORT length;
	const ISC_STATUS status = caller(isc_blob_filter_get_segment, control, (USHORT) l, temp, &length);

	if (!status)
	{
        TEXT line[BUFFER_SMALL];
		sprintf(line, "Transaction description version: %d", (int) *p++);
		string_put(control, line);
		TEXT* out = line;
		const UCHAR* const end = temp + length;

		while (p < end)
		{
			const UCHAR c = *p++;
			length = *p++;
			if (p + length > end)
			{
				sprintf(out, "item %d with inconsistent length", (int) p[-1]);
				string_put(control, line);
				goto break_out;
			}

			switch (c)
			{
			case TDR_HOST_SITE:
				sprintf(out, "Host site: %.*s", length, p);
				break;

			case TDR_DATABASE_PATH:
				sprintf(out, "Database path: %.*s", length, p);
				break;

			case TDR_REMOTE_SITE:
				sprintf(out, "    Remote site: %.*s", length, p);
				break;

			case TDR_TRANSACTION_ID:
<<<<<<< HEAD
				sprintf(out, "    Transaction id: %"SQUADFORMAT, isc_portable_integer(p, length));
=======
				sprintf(out, "    Transaction id: %" SQUADFORMAT, isc_portable_integer(p, length));
>>>>>>> 54e25d4a
				break;

			default:
				sprintf(out, "item %d not understood", (int) p[-1]);
				string_put(control, line);
				goto break_out;
			}
			string_put(control, line);
			p = p + length;
		}
	}

  break_out:
	control->ctl_data[1] = control->ctl_data[0];

	if (temp != buffer)
		gds__free(temp);

	return FB_SUCCESS;
}


static ISC_STATUS caller(USHORT action,
						 BlobControl* control,
						 USHORT buffer_length,
						 UCHAR* buffer, USHORT* return_length)
{
/**************************************
 *
 *	c a l l e r
 *
 **************************************
 *
 * Functional description
 *	Call next source filter.
 *
 **************************************/
	BlobControl* source = control->ctl_handle;
	source->ctl_status = control->ctl_status;
	source->ctl_buffer = buffer;
	source->ctl_buffer_length = buffer_length;

	// Warning: it will be pointer to ISC_STATUS when action == isc_blob_filter_alloc.
	const ISC_STATUS status = (*source->ctl_source) (action, source);

	if (return_length)
		*return_length = source->ctl_segment_length;

	return status;
}


static void dump_blr(void* arg, SSHORT /*offset*/, const char* line)
{
/**************************************
 *
 *	d u m p _ b l r
 *
 **************************************
 *
 * Functional description
 *	Callback routine for BLR dumping.
 *
 **************************************/
	BlobControl* control = static_cast<BlobControl*>(arg);
	TEXT buffer[BUFFER_SMALL];

	const size_t data_len = (size_t) control->ctl_data[3];
	const size_t l = data_len + strlen(line);
	TEXT* const temp = (l < sizeof(buffer)) ? buffer : (TEXT*) gds__alloc((SLONG) l + 1);
	// FREE: at procedure exit
	if (!temp)
	{
		// NOMEM:
		// No memory left - ignore the padding spaces and put the data
		string_put(control, line);
		return;
	}

	// Pad out to indent length with spaces
	memset(temp, ' ', data_len);
	sprintf(temp + data_len, "%s", line);
	string_put(control, temp);

	if (temp != buffer)
		gds__free(temp);
}


static ISC_STATUS string_filter(USHORT action, BlobControl* control)
{
/**************************************
 *
 *	s t r i n g _ f i l t e r
 *
 **************************************
 *
 * Functional description
 *	Handle stuff for batched string filters.  This is used by filter_blr
 *	and filter_acl.
 *
 **************************************/
	filter_tmp* string;
	USHORT length;

	switch (action)
	{
	case isc_blob_filter_close:
		while (string = (filter_tmp*) control->ctl_data[0])
		{
			control->ctl_data[0] = (IPTR) string->tmp_next;
			gds__free(string);
		}
		return FB_SUCCESS;

	case isc_blob_filter_get_segment:
		if (!(string = (filter_tmp*) control->ctl_data[1]))
			return isc_segstr_eof;
		length = string->tmp_length - control->ctl_data[2];
		if (length > control->ctl_buffer_length)
			length = control->ctl_buffer_length;
		memcpy(control->ctl_buffer, string->tmp_string + (USHORT) control->ctl_data[2], length);
		control->ctl_data[2] += length;
		if (control->ctl_data[2] == string->tmp_length) {
			control->ctl_data[1] = (IPTR) string->tmp_next;
			control->ctl_data[2] = 0;
		}
		control->ctl_segment_length = length;
		return (length <= control->ctl_buffer_length) ? FB_SUCCESS : isc_segment;

	case isc_blob_filter_put_segment:
	case isc_blob_filter_create:
	case isc_blob_filter_seek:
	case isc_blob_filter_open:
		return isc_uns_ext;

	case isc_blob_filter_alloc:
	case isc_blob_filter_free:
		return FB_SUCCESS;

	default:
		BUGCHECK(289);			// Unknown blob filter ACTION
		return isc_uns_ext;
	}
}


static void string_put(BlobControl* control, const char* line)
{
/**************************************
 *
 *	s t r i n g _ p u t
 *
 **************************************
 *
 * Functional description
 *	Add a line of string to a string formatted blob.
 *
 **************************************/
	const USHORT len = static_cast<USHORT>(strlen(line));
	filter_tmp* string = (filter_tmp*) gds__alloc((SLONG) (sizeof(filter_tmp) + len));
	// FREE: on isc_blob_filter_close in string_filter()
	if (!string)
	{
		// NOMEM:
		fb_assert(FALSE);		// out of memory
		return;					// & No error handling at this level
	}
	string->tmp_next = NULL;
	string->tmp_length = len;
	memcpy(string->tmp_string, line, len);

	filter_tmp* prior = (filter_tmp*) control->ctl_data[1];
	if (prior)
		prior->tmp_next = string;
	else
		control->ctl_data[0] = (IPTR) string;

	control->ctl_data[1] = (IPTR) string;
	++control->ctl_number_segments;
	control->ctl_total_length += len;
	control->ctl_max_segment = MAX(control->ctl_max_segment, len);
}


ISC_STATUS filter_debug_info(USHORT action, BlobControl* control)
{
/**************************************
 *
 *	f i l t e r _ d e b u g _ i n f o
 *
 **************************************
 *
 * Functional description
 *
 **************************************/
	if (action != isc_blob_filter_open)
		return string_filter(action, control);

	const SLONG l = control->ctl_handle->ctl_total_length;
	HalfStaticArray<UCHAR, BUFFER_LARGE> buffer(*getDefaultMemoryPool());
	UCHAR* const temp = buffer.getBuffer(l);
	UCHAR* p = temp, *const end = buffer.end();

	while (p < end)
	{
		USHORT length;
		const USHORT max_len = MIN(end - p, MAX_USHORT);
		const ISC_STATUS status = caller(isc_blob_filter_get_segment, control, max_len, p, &length);

		p += length;

		if (status == isc_segstr_eof)
			break;
		if ((status && status != isc_segment))
			return status;
	}

	if (p > end)
		return isc_segstr_eof;

	DbgInfo dbgInfo(*getDefaultMemoryPool());
	DBG_parse_debug_info(p - temp, temp, dbgInfo);

	string str;

	MapArgumentInfoToName::ConstAccessor args(&dbgInfo.argInfoToName);
	if (args.getFirst())
	{
		string_put(control, "Parameters:");
		str.printf("%10s %-32s %-6s", "Number", "Name", "Type");
		string_put(control, str.c_str());
		str.replace(str.begin(), str.end(), str.length(), '-');
		string_put(control, str.c_str());

		do
		{
			str.printf("%10d %-32s %-6s",
				args.current()->first.index,
				args.current()->second.c_str(),
				(args.current()->first.type == fb_dbg_arg_input ? "INPUT" : "OUTPUT"));
			string_put(control, str.c_str());
		} while (args.getNext());

		string_put(control, "");
	}

	MapVarIndexToName::ConstAccessor vars(&dbgInfo.varIndexToName);
	if (vars.getFirst())
	{
		string_put(control, "Variables:");
		str.printf("%10s %-32s", "Number", "Name");
		string_put(control, str.c_str());
		str.replace(str.begin(), str.end(), str.length(), '-');
		string_put(control, str.c_str());

		do
		{
			str.printf("%10d %-32s", vars.current()->first, vars.current()->second.c_str());
			string_put(control, str.c_str());
		} while (vars.getNext());

		string_put(control, "");
	}

	MapVarIndexToName::ConstAccessor cursors(&dbgInfo.curIndexToName);
	if (cursors.getFirst())
	{
		string_put(control, "Cursors:");
		str.printf("%10s %-32s", "Number", "Name");
		string_put(control, str.c_str());
		str.replace(str.begin(), str.end(), str.length(), '-');
		string_put(control, str.c_str());

		do
		{
			str.printf("%10d %-32s", cursors.current()->first, cursors.current()->second.c_str());
			string_put(control, str.c_str());
		} while (cursors.getNext());

		string_put(control, "");
	}

	string_put(control, "BLR to Source mapping:");
	str.printf("%10s %10s %10s", "BLR offset", "Line", "Column");
	string_put(control, str.c_str());
	str.replace(str.begin(), str.end(), str.length(), '-');
	string_put(control, str.c_str());

	for (const MapBlrToSrcItem* i = dbgInfo.blrToSrc.begin(); i < dbgInfo.blrToSrc.end(); i++)
	{
		str.printf("%10d %10d %10d", i->mbs_offset, i->mbs_src_line, i->mbs_src_col);
		string_put(control, str.c_str());
	}

	control->ctl_data[1] = control->ctl_data[0];

	return FB_SUCCESS;
}<|MERGE_RESOLUTION|>--- conflicted
+++ resolved
@@ -1110,11 +1110,7 @@
 				break;
 
 			case TDR_TRANSACTION_ID:
-<<<<<<< HEAD
-				sprintf(out, "    Transaction id: %"SQUADFORMAT, isc_portable_integer(p, length));
-=======
 				sprintf(out, "    Transaction id: %" SQUADFORMAT, isc_portable_integer(p, length));
->>>>>>> 54e25d4a
 				break;
 
 			default:
