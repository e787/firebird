/*
 *	PROGRAM:	JRD Access Method
 *	MODULE:		idx.cpp
 *	DESCRIPTION:	Index manager
 *
 * The contents of this file are subject to the Interbase Public
 * License Version 1.0 (the "License"); you may not use this file
 * except in compliance with the License. You may obtain a copy
 * of the License at http://www.Inprise.com/IPL.html
 *
 * Software distributed under the License is distributed on an
 * "AS IS" basis, WITHOUT WARRANTY OF ANY KIND, either express
 * or implied. See the License for the specific language governing
 * rights and limitations under the License.
 *
 * The Original Code was created by Inprise Corporation
 * and its predecessors. Portions created by Inprise Corporation are
 * Copyright (C) Inprise Corporation.
 *
 * All Rights Reserved.
 * Contributor(s): ______________________________________.
 *
 * 2003.03.04 Dmitry Yemanov: Added support for NULLs in unique indices.
 *							  Done in two stages:
 *								1. Restored old behaviour of having only _one_
 *								   NULL key allowed (i.e. two NULLs are considered
 *								   duplicates). idx_e_nullunique error was removed.
 *								2. Changed algorithms in IDX_create_index() and
 *								   check_duplicates() to ignore NULL key duplicates.
 */

#include "firebird.h"
#include <string.h>
#include "../jrd/jrd.h"
#include "../jrd/val.h"
#include "../jrd/intl.h"
#include "../jrd/req.h"
#include "../jrd/ods.h"
#include "../jrd/btr.h"
#include "../jrd/sort.h"
#include "../jrd/lls.h"
#include "../jrd/tra.h"
#include "gen/iberror.h"
#include "../jrd/sbm.h"
#include "../jrd/exe.h"
#include "../jrd/scl.h"
#include "../jrd/lck.h"
#include "../jrd/rse.h"
#include "../jrd/cch.h"
#include "../common/gdsassert.h"
#include "../jrd/btr_proto.h"
#include "../jrd/cch_proto.h"
#include "../jrd/cmp_proto.h"
#include "../jrd/dpm_proto.h"
#include "../jrd/err_proto.h"
#include "../jrd/evl_proto.h"
#include "../yvalve/gds_proto.h"
#include "../jrd/idx_proto.h"
#include "../jrd/intl_proto.h"
#include "../jrd/jrd_proto.h"
#include "../jrd/lck_proto.h"
#include "../jrd/met_proto.h"
#include "../jrd/mov_proto.h"
#include "../jrd/vio_proto.h"
#include "../jrd/tra_proto.h"
#include "../jrd/Collation.h"


using namespace Jrd;
using namespace Ods;
using namespace Firebird;

// Data to be passed to index fast load duplicates routine

struct index_fast_load
{
	SINT64 ifl_dup_recno;
	SLONG ifl_duplicates;
	USHORT ifl_key_length;
};

static idx_e check_duplicates(thread_db*, Record*, index_desc*, index_insertion*, jrd_rel*);
static idx_e check_foreign_key(thread_db*, Record*, jrd_rel*, jrd_tra*, index_desc*, IndexErrorContext&);
static idx_e check_partner_index(thread_db*, jrd_rel*, Record*, jrd_tra*, index_desc*, jrd_rel*, USHORT);
static bool duplicate_key(const UCHAR*, const UCHAR*, void*);
static PageNumber get_root_page(thread_db*, jrd_rel*);
static int index_block_flush(void*);
static idx_e insert_key(thread_db*, jrd_rel*, Record*, jrd_tra*, WIN *, index_insertion*, IndexErrorContext&);
static bool key_equal(const temporary_key*, const temporary_key*);
static void release_index_block(thread_db*, IndexBlock*);
static void signal_index_deletion(thread_db*, jrd_rel*, USHORT);

static inline USHORT getNullSegment(const temporary_key& key)
{
	USHORT nulls = key.key_nulls;

	for (USHORT i = 0; nulls; i++)
	{
		if (nulls & 1)
			return i;

		nulls >>= 1;
	}

	return MAX_USHORT;
}


void IDX_check_access(thread_db* tdbb, CompilerScratch* csb, jrd_rel* view, jrd_rel* relation)
{
/**************************************
 *
 *	I D X _ c h e c k _ a c c e s s
 *
 **************************************
 *
 * Functional description
 *	Check the various indices in a relation
 *	to see if we need REFERENCES access to fields
 *	in the primary key.   Don't call this routine for
 *	views or external relations, since the mechanism
 *	ain't there.
 *
 **************************************/
	SET_TDBB(tdbb);

	index_desc idx;
	idx.idx_id = idx_invalid;
	RelationPages* relPages = relation->getPages(tdbb);
	WIN window(relPages->rel_pg_space_id, -1);
	WIN referenced_window(relPages->rel_pg_space_id, -1);

	while (BTR_next_index(tdbb, relation, NULL, &idx, &window))
	{
		if (idx.idx_flags & idx_foreign)
		{
			// find the corresponding primary key index

			if (!MET_lookup_partner(tdbb, relation, &idx, 0))
				continue;

			jrd_rel* referenced_relation = MET_relation(tdbb, idx.idx_primary_relation);
			MET_scan_relation(tdbb, referenced_relation);
			const USHORT index_id = idx.idx_primary_index;

			// get the description of the primary key index

			referenced_window.win_page = get_root_page(tdbb, referenced_relation);
			referenced_window.win_flags = 0;
			index_root_page* referenced_root =
				(index_root_page*) CCH_FETCH(tdbb, &referenced_window, LCK_read, pag_root);
			index_desc referenced_idx;
			if (!BTR_description(tdbb, referenced_relation, referenced_root,
								 &referenced_idx, index_id))
			{
				BUGCHECK(173);	// msg 173 referenced index description not found
			}

			// post references access to each field in the index

			const index_desc::idx_repeat* idx_desc = referenced_idx.idx_rpt;
			for (USHORT i = 0; i < referenced_idx.idx_count; i++, idx_desc++)
			{
				const jrd_fld* referenced_field =
					MET_get_field(referenced_relation, idx_desc->idx_field);
				CMP_post_access(tdbb, csb,
								referenced_relation->rel_security_name,
								(view ? view->rel_id : 0),
								SCL_references, SCL_object_table,
								referenced_relation->rel_name);
				CMP_post_access(tdbb, csb,
								referenced_field->fld_security_name, 0,
								SCL_references, SCL_object_column,
								referenced_field->fld_name, referenced_relation->rel_name);
			}

			CCH_RELEASE(tdbb, &referenced_window);
		}
	}
}


bool IDX_check_master_types(thread_db* tdbb, index_desc& idx, jrd_rel* partner_relation, int& bad_segment)
{
/**********************************************
 *
 *	I D X _ c h e c k _ m a s t e r _ t y p e s
 *
 **********************************************
 *
 * Functional description
 *	Check if both indices of foreign key constraint
 *	has compatible data types in appropriate segments.
 *	Called when detail index is created after idx_itype
 *	was assigned
 *
 **********************************************/

	SET_TDBB(tdbb);

	index_desc partner_idx;

	// get the index root page for the partner relation
	WIN window(get_root_page(tdbb, partner_relation));
	index_root_page* root = (index_root_page*) CCH_FETCH(tdbb, &window, LCK_read, pag_root);

	// get the description of the partner index
	if (!BTR_description(tdbb, partner_relation, root, &partner_idx, idx.idx_primary_index))
		BUGCHECK(175);			// msg 175 partner index description not found

	CCH_RELEASE(tdbb, &window);

	// make sure partner index have the same segment count as our
	fb_assert(idx.idx_count == partner_idx.idx_count);

	for (int i = 0; i < idx.idx_count; i++)
	{
		if (idx.idx_rpt[i].idx_itype != partner_idx.idx_rpt[i].idx_itype)
		{
			bad_segment = i;
			return false;
		}
	}

	return true;
}


void IDX_create_index(thread_db* tdbb,
					  jrd_rel* relation,
					  index_desc* idx,
					  const TEXT* index_name,
					  USHORT* index_id,
					  jrd_tra* transaction,
					  SelectivityList& selectivity)
{
/**************************************
 *
 *	I D X _ c r e a t e _ i n d e x
 *
 **************************************
 *
 * Functional description
 *	Create and populate index.
 *
 **************************************/
	idx_e result = idx_e_ok;

	SET_TDBB(tdbb);
	Database* dbb = tdbb->getDatabase();
	Jrd::Attachment* attachment = tdbb->getAttachment();

	if (relation->rel_file)
	{
		ERR_post(Arg::Gds(isc_no_meta_update) <<
				 Arg::Gds(isc_extfile_uns_op) << Arg::Str(relation->rel_name));
	}
	else if (relation->isVirtual())
	{
		ERR_post(Arg::Gds(isc_no_meta_update) <<
				 Arg::Gds(isc_wish_list));
	}

	get_root_page(tdbb, relation);

	fb_assert(transaction);

	record_param primary, secondary;
	secondary.rpb_relation = relation;
	primary.rpb_relation = relation;
	primary.rpb_number.setValue(BOF_NUMBER);
	//primary.getWindow(tdbb).win_flags = secondary.getWindow(tdbb).win_flags = 0; redundant

	const bool isDescending = (idx->idx_flags & idx_descending);
	const bool isPrimary = (idx->idx_flags & idx_primary);
	const bool isForeign = (idx->idx_flags & idx_foreign);

	// hvlad: in ODS11 empty string and NULL values can have the same binary
	// representation in index keys. BTR can distinguish it by the key_length
	// but SORT module currently don't take it into account. Therefore add to
	// the index key one byte prefix with 0 for NULL value and 1 for not-NULL
	// value to produce right sorting.
	// BTR\fast_load will remove this one byte prefix from the index key.
	// Note that this is necessary only for single-segment ascending indexes
	// and only for ODS11 and higher.

	const int nullIndLen = !isDescending && (idx->idx_count == 1) ? 1 : 0;
	const USHORT key_length = ROUNDUP(BTR_key_length(tdbb, relation, idx) + nullIndLen, sizeof(SINT64));

	if (key_length >= dbb->getMaxIndexKeyLength())
	{
		ERR_post(Arg::Gds(isc_no_meta_update) <<
				 Arg::Gds(isc_keytoobig) << Arg::Str(index_name));
	}

	IndexCreation creation;
	creation.index = idx;
	creation.relation = relation;
	creation.transaction = transaction;
	creation.key_length = key_length;

	BTR_reserve_slot(tdbb, creation);

	if (index_id)
		*index_id = idx->idx_id;

	RecordStack stack;
	const UCHAR pad = isDescending ? -1 : 0;

	index_fast_load ifl_data;
	ifl_data.ifl_dup_recno = -1;
	ifl_data.ifl_duplicates = 0;
	ifl_data.ifl_key_length = key_length;

	sort_key_def key_desc[2];
	// Key sort description
	key_desc[0].setSkdLength(SKD_bytes, key_length);
	key_desc[0].skd_flags = SKD_ascending;
	key_desc[0].setSkdOffset();
	key_desc[0].skd_vary_offset = 0;
	// RecordNumber sort description
	key_desc[1].setSkdLength(SKD_int64, sizeof(RecordNumber));
	key_desc[1].skd_flags = SKD_ascending;
	key_desc[1].setSkdOffset(key_desc);
	key_desc[1].skd_vary_offset = 0;

	FPTR_REJECT_DUP_CALLBACK callback = (idx->idx_flags & idx_unique) ? duplicate_key : NULL;
	void* callback_arg = (idx->idx_flags & idx_unique) ? &ifl_data : NULL;

	Sort* const scb = FB_NEW_POOL(transaction->tra_sorts.getPool())
		Sort(dbb, &transaction->tra_sorts, key_length + sizeof(index_sort_record),
				  2, 1, key_desc, callback, callback_arg);
	creation.sort = scb;

	jrd_rel* partner_relation = NULL;
	USHORT partner_index_id = 0;
	if (isForeign)
	{
		if (!MET_lookup_partner(tdbb, relation, idx, index_name))
			BUGCHECK(173);		// msg 173 referenced index description not found

		partner_relation = MET_relation(tdbb, idx->idx_primary_relation);
		partner_index_id = idx->idx_primary_index;
	}

	// Checkout a garbage collect record block for fetching data.

	AutoGCRecord gc_record(VIO_gc_record(tdbb, relation));

	// Unless this is the only attachment or a database restore, worry about
	// preserving the page working sets of other attachments.
	if (attachment && (attachment != dbb->dbb_attachments || attachment->att_next))
	{
		if (attachment->isGbak() || DPM_data_pages(tdbb, relation) > dbb->dbb_bcb->bcb_count)
		{
			primary.getWindow(tdbb).win_flags = secondary.getWindow(tdbb).win_flags = WIN_large_scan;
			primary.rpb_org_scans = secondary.rpb_org_scans = relation->rel_scan_count++;
		}
	}

	IndexErrorContext context(relation, idx, index_name);

	// Loop thru the relation computing index keys.  If there are old versions, find them, too.
	temporary_key key;
	while (DPM_next(tdbb, &primary, LCK_read, false))
	{
		if (!VIO_garbage_collect(tdbb, &primary, transaction))
			continue;

<<<<<<< HEAD
		// If there are any back-versions left make an attempt at intermediate GC.
		if (primary.rpb_b_page) 
		{
			VIO_intermediate_gc(tdbb, &primary, transaction);

			if (!DPM_get(tdbb, &primary, LCK_read))
				continue;
		}

		if (primary.rpb_flags & rpb_deleted)
=======
		const bool deleted = primary.rpb_flags & rpb_deleted;

		if (deleted)
>>>>>>> 5dcd20d5
			CCH_RELEASE(tdbb, &primary.getWindow(tdbb));
		else
		{
			primary.rpb_record = gc_record;
			VIO_data(tdbb, &primary, relation->rel_pool);
			stack.push(primary.rpb_record);
		}

		secondary.rpb_page = primary.rpb_b_page;
		secondary.rpb_line = primary.rpb_b_line;
		secondary.rpb_prior = primary.rpb_prior;

		while (secondary.rpb_page)
		{
			if (!DPM_fetch(tdbb, &secondary, LCK_read))
				break;			// must be garbage collected

			secondary.rpb_record = NULL;
			VIO_data(tdbb, &secondary, relation->rel_pool);
			stack.push(secondary.rpb_record);
			secondary.rpb_page = secondary.rpb_b_page;
			secondary.rpb_line = secondary.rpb_b_line;
		}

		while (stack.hasData())
		{
			Record* record = stack.pop();

			result = BTR_key(tdbb, relation, record, idx, &key, false);

			if (result == idx_e_ok)
			{
				if (isPrimary && key.key_nulls != 0)
				{
					const USHORT key_null_segment = getNullSegment(key);
					fb_assert(key_null_segment < idx->idx_count);
					const USHORT bad_id = idx->idx_rpt[key_null_segment].idx_field;
					const jrd_fld *bad_fld = MET_get_field(relation, bad_id);

					ERR_post(Arg::Gds(isc_not_valid) << Arg::Str(bad_fld->fld_name) <<
														Arg::Str(NULL_STRING_MARK));
				}

				// If foreign key index is being defined, make sure foreign
				// key definition will not be violated

				if (isForeign && key.key_nulls == 0)
				{
					result = check_partner_index(tdbb, relation, record, transaction, idx,
												 partner_relation, partner_index_id);
				}
			}

			if (result != idx_e_ok)
			{
				do {
					if (record != gc_record)
						delete record;
				} while (stack.hasData() && (record = stack.pop()));

				if (primary.getWindow(tdbb).win_flags & WIN_large_scan)
					--relation->rel_scan_count;

				context.raise(tdbb, result, record);
			}

			if (key.key_length > key_length)
			{
				do {
					if (record != gc_record)
						delete record;
				} while (stack.hasData() && (record = stack.pop()));

				if (primary.getWindow(tdbb).win_flags & WIN_large_scan)
					--relation->rel_scan_count;

				context.raise(tdbb, idx_e_keytoobig, record);
			}

			UCHAR* p;
			scb->put(tdbb, reinterpret_cast<ULONG**>(&p));

			// try to catch duplicates early

			if (ifl_data.ifl_duplicates > 0)
			{
				do {
					if (record != gc_record)
						delete record;
				} while (stack.hasData() && (record = stack.pop()));

				break;
			}

			if (nullIndLen)
				*p++ = (key.key_length == 0) ? 0 : 1;

			if (key.key_length > 0)
			{
				memcpy(p, key.key_data, key.key_length);
				p += key.key_length;
			}

			int l = int(key_length) - nullIndLen - key.key_length;	// must be signed

			if (l > 0)
			{
				memset(p, pad, l);
				p += l;
			}

			const bool key_is_null = (key.key_nulls == (1 << idx->idx_count) - 1);

			index_sort_record* isr = (index_sort_record*) p;
			isr->isr_record_number = primary.rpb_number.getValue();
			isr->isr_key_length = key.key_length;
			isr->isr_flags = ((stack.hasData() || deleted) ? ISR_secondary : 0) | (key_is_null ? ISR_null : 0);
			if (record != gc_record)
				delete record;
		}

		if (ifl_data.ifl_duplicates > 0)
			break;

		if (--tdbb->tdbb_quantum < 0)
			JRD_reschedule(tdbb, 0, true);
	}

	gc_record.release();

	if (primary.getWindow(tdbb).win_flags & WIN_large_scan)
		--relation->rel_scan_count;

	if (!ifl_data.ifl_duplicates)
		scb->sort(tdbb);

	// ASF: We have a callback accessing ifl_data, so don't join above and below if's.

	if (!ifl_data.ifl_duplicates)
		BTR_create(tdbb, creation, selectivity);

	if (ifl_data.ifl_duplicates > 0)
	{
		AutoPtr<Record> error_record;
		primary.rpb_record = NULL;
		fb_assert(ifl_data.ifl_dup_recno >= 0);
		primary.rpb_number.setValue(ifl_data.ifl_dup_recno);

		if (DPM_get(tdbb, &primary, LCK_read))
		{
			if (primary.rpb_flags & rpb_deleted)
				CCH_RELEASE(tdbb, &primary.getWindow(tdbb));
			else
			{
				VIO_data(tdbb, &primary, relation->rel_pool);
				error_record = primary.rpb_record;
			}

		}

		context.raise(tdbb, idx_e_duplicate, error_record);
	}

	if ((relation->rel_flags & REL_temp_conn) && (relation->getPages(tdbb)->rel_instance_id != 0))
	{
		IndexLock* idx_lock = CMP_get_index_lock(tdbb, relation, idx->idx_id);
		if (idx_lock)
		{
			++idx_lock->idl_count;
			if (idx_lock->idl_count == 1)
				LCK_lock(tdbb, idx_lock->idl_lock, LCK_SR, LCK_WAIT);
		}
	}
}


IndexBlock* IDX_create_index_block(thread_db* tdbb, jrd_rel* relation, USHORT id)
{
/**************************************
 *
 *	I D X _ c r e a t e _ i n d e x _ b l o c k
 *
 **************************************
 *
 * Functional description
 *	Create an index block and an associated
 *	lock block for the specified index.
 *
 **************************************/
	SET_TDBB(tdbb);
	Database* dbb = tdbb->getDatabase();
	CHECK_DBB(dbb);

	IndexBlock* index_block = FB_NEW_POOL(*relation->rel_pool) IndexBlock();
	index_block->idb_id = id;

	// link the block in with the relation linked list

	index_block->idb_next = relation->rel_index_blocks;
	relation->rel_index_blocks = index_block;

	// create a shared lock for the index, to coordinate
	// any modification to the index so that the cached information
	// about the index will be discarded

	Lock* lock = FB_NEW_RPT(*relation->rel_pool, 0)
		Lock(tdbb, sizeof(SLONG), LCK_expression, index_block, index_block_flush);
	index_block->idb_lock = lock;
	lock->setKey((relation->rel_id << 16) | index_block->idb_id);

	return index_block;
}


void IDX_delete_index(thread_db* tdbb, jrd_rel* relation, USHORT id)
{
/**************************************
 *
 *	I D X _ d e l e t e _ i n d e x
 *
 **************************************
 *
 * Functional description
 *	Delete a single index.
 *
 **************************************/
	SET_TDBB(tdbb);

	signal_index_deletion(tdbb, relation, id);

	WIN window(get_root_page(tdbb, relation));
	CCH_FETCH(tdbb, &window, LCK_write, pag_root);

	const bool tree_exists = BTR_delete_index(tdbb, &window, id);

	if ((relation->rel_flags & REL_temp_conn) && (relation->getPages(tdbb)->rel_instance_id != 0) &&
		tree_exists)
	{
		IndexLock* idx_lock = CMP_get_index_lock(tdbb, relation, id);
		if (idx_lock)
		{
			if (!--idx_lock->idl_count) {
				LCK_release(tdbb, idx_lock->idl_lock);
			}
		}
	}
}


void IDX_delete_indices(thread_db* tdbb, jrd_rel* relation, RelationPages* relPages)
{
/**************************************
 *
 *	I D X _ d e l e t e _ i n d i c e s
 *
 **************************************
 *
 * Functional description
 *	Delete all known indices in preparation for deleting a
 *	complete relation.
 *
 **************************************/
	SET_TDBB(tdbb);

	fb_assert(relPages->rel_index_root);

	WIN window(relPages->rel_pg_space_id, relPages->rel_index_root);
	index_root_page* root = (index_root_page*) CCH_FETCH(tdbb, &window, LCK_write, pag_root);

	const bool is_temp = (relation->rel_flags & REL_temp_conn) && (relPages->rel_instance_id != 0);

	for (USHORT i = 0; i < root->irt_count; i++)
	{
		const bool tree_exists = BTR_delete_index(tdbb, &window, i);
		root = (index_root_page*) CCH_FETCH(tdbb, &window, LCK_write, pag_root);

		if (is_temp && tree_exists)
		{
			IndexLock* idx_lock = CMP_get_index_lock(tdbb, relation, i);
			if (idx_lock)
			{
				if (!--idx_lock->idl_count) {
					LCK_release(tdbb, idx_lock->idl_lock);
				}
			}
		}
	}

	CCH_RELEASE(tdbb, &window);
}


void IDX_erase(thread_db* tdbb, record_param* rpb, jrd_tra* transaction)
{
/**************************************
 *
 *	I D X _ e r a s e
 *
 **************************************
 *
 * Functional description
 *	Check the various indices prior to an ERASE operation.
 *	If one is a primary key, check its partner for
 *	a duplicate record.
 *
 **************************************/
	SET_TDBB(tdbb);

	index_desc idx;
	idx.idx_id = idx_invalid;

	RelationPages* relPages = rpb->rpb_relation->getPages(tdbb);
	WIN window(relPages->rel_pg_space_id, -1);

	while (BTR_next_index(tdbb, rpb->rpb_relation, transaction, &idx, &window))
	{
		if (idx.idx_flags & (idx_primary | idx_unique))
		{
			IndexErrorContext context(rpb->rpb_relation, &idx);

			const idx_e error_code = check_foreign_key(tdbb, rpb->rpb_record, rpb->rpb_relation,
													   transaction, &idx, context);
			if (idx_e_ok != error_code)
			{
				CCH_RELEASE(tdbb, &window);
				context.raise(tdbb, error_code, rpb->rpb_record);
			}
		}
	}
}


void IDX_garbage_collect(thread_db* tdbb, record_param* rpb, RecordStack& going, RecordStack& staying)
{
/**************************************
 *
 *	I D X _ g a r b a g e _ c o l l e c t
 *
 **************************************
 *
 * Functional description
 *	Perform garbage collection for a bunch of records.  Scan
 *	through the indices defined for a relation.  Garbage collect
 *	each.
 *
 **************************************/
	SET_TDBB(tdbb);

	index_desc idx;
	temporary_key key1, key2;

	index_insertion insertion;
	insertion.iib_descriptor = &idx;
	insertion.iib_number = rpb->rpb_number;
	insertion.iib_relation = rpb->rpb_relation;
	insertion.iib_key = &key1;
	insertion.iib_btr_level = 0;

	WIN window(get_root_page(tdbb, rpb->rpb_relation));

	index_root_page* root = (index_root_page*) CCH_FETCH(tdbb, &window, LCK_read, pag_root);

	for (USHORT i = 0; i < root->irt_count; i++)
	{
		if (BTR_description(tdbb, rpb->rpb_relation, root, &idx, i))
		{
			IndexErrorContext context(rpb->rpb_relation, &idx);

			for (RecordStack::iterator stack1(going); stack1.hasData(); ++stack1)
			{
				Record* const rec1 = stack1.object();

				idx_e result = BTR_key(tdbb, rpb->rpb_relation, rec1, &idx, &key1, false);
				if (result != idx_e_ok)
				{
					if (result == idx_e_conversion)
						continue;

					CCH_RELEASE(tdbb, &window);
					context.raise(tdbb, result, rec1);
				}

				// Cancel index if there are duplicates in the remaining records

				RecordStack::iterator stack2(stack1);
				for (++stack2; stack2.hasData(); ++stack2)
				{
					Record* const rec2 = stack2.object();

					result = BTR_key(tdbb, rpb->rpb_relation, rec2, &idx, &key2, false);
					if (result != idx_e_ok)
					{
						if (result == idx_e_conversion)
							continue;

						CCH_RELEASE(tdbb, &window);
						context.raise(tdbb, result, rec2);
					}

					if (key_equal(&key1, &key2))
						break;
				}
				if (stack2.hasData())
					continue;

				// Make sure the index doesn't exist in any record remaining

				RecordStack::iterator stack3(staying);
				for (; stack3.hasData(); ++stack3)
				{
					Record* const rec3 = stack3.object();

					result = BTR_key(tdbb, rpb->rpb_relation, rec3, &idx, &key2, false);
					if (result != idx_e_ok)
					{
						if (result == idx_e_conversion)
							continue;

						CCH_RELEASE(tdbb, &window);
						context.raise(tdbb, result, rec3);
					}

					if (key_equal(&key1, &key2))
						break;
				}
				if (stack3.hasData())
					continue;

				// Get rid of index node

				BTR_remove(tdbb, &window, &insertion);
				root = (index_root_page*) CCH_FETCH(tdbb, &window, LCK_read, pag_root);

				if (stack1.hasMore(1))
					BTR_description(tdbb, rpb->rpb_relation, root, &idx, i);
			}
		}
	}

	CCH_RELEASE(tdbb, &window);
}


void IDX_modify(thread_db* tdbb,
				record_param* org_rpb,
				record_param* new_rpb,
				jrd_tra* transaction)
{
/**************************************
 *
 *	I D X _ m o d i f y
 *
 **************************************
 *
 * Functional description
 *	Update the various indices after a MODIFY operation.  If a duplicate
 *	index is violated, return the index number.  If successful, return
 *	-1.
 *
 **************************************/
	SET_TDBB(tdbb);

	temporary_key key1, key2;

	index_desc idx;
	idx.idx_id = idx_invalid;

	index_insertion insertion;
	insertion.iib_relation = org_rpb->rpb_relation;
	insertion.iib_number = org_rpb->rpb_number;
	insertion.iib_key = &key1;
	insertion.iib_descriptor = &idx;
	insertion.iib_transaction = transaction;
	insertion.iib_btr_level = 0;

	RelationPages* relPages = org_rpb->rpb_relation->getPages(tdbb);
	WIN window(relPages->rel_pg_space_id, -1);

	while (BTR_next_index(tdbb, org_rpb->rpb_relation, transaction, &idx, &window))
	{
		IndexErrorContext context(new_rpb->rpb_relation, &idx);
		idx_e error_code;

		if ((error_code = BTR_key(tdbb, new_rpb->rpb_relation,
				new_rpb->rpb_record, &idx, &key1, false)))
		{
			CCH_RELEASE(tdbb, &window);
			context.raise(tdbb, error_code, new_rpb->rpb_record);
		}

		if ((error_code = BTR_key(tdbb, org_rpb->rpb_relation,
				org_rpb->rpb_record, &idx, &key2, false)))
		{
			CCH_RELEASE(tdbb, &window);
			context.raise(tdbb, error_code, org_rpb->rpb_record);
		}

		if (!key_equal(&key1, &key2))
		{
			if ((error_code = insert_key(tdbb, new_rpb->rpb_relation, new_rpb->rpb_record,
										 transaction, &window, &insertion, context)))
			{
				context.raise(tdbb, error_code, new_rpb->rpb_record);
			}
		}
	}
}


void IDX_modify_check_constraints(thread_db* tdbb,
								  record_param* org_rpb,
								  record_param* new_rpb,
								  jrd_tra* transaction)
{
/**************************************
 *
 *	I D X _ m o d i f y _ c h e c k _ c o n s t r a i n t
 *
 **************************************
 *
 * Functional description
 *	Check for foreign key constraint after a modify statement
 *
 **************************************/
	SET_TDBB(tdbb);

	// If relation's primary/unique keys have no dependencies by other
	// relations' foreign keys then don't bother cycling thru all index descriptions.

	if (!(org_rpb->rpb_relation->rel_flags & REL_check_partners) &&
		!(org_rpb->rpb_relation->rel_primary_dpnds.prim_reference_ids))
	{
		return;
	}

	temporary_key key1, key2;

	index_desc idx;
	idx.idx_id = idx_invalid;

	RelationPages* relPages = org_rpb->rpb_relation->getPages(tdbb);
	WIN window(relPages->rel_pg_space_id, -1);

	// Now check all the foreign key constraints. Referential integrity relation
	// could be established by primary key/foreign key or unique key/foreign key

	while (BTR_next_index(tdbb, org_rpb->rpb_relation, transaction, &idx, &window))
	{
		if (!(idx.idx_flags & (idx_primary | idx_unique)) ||
			!MET_lookup_partner(tdbb, org_rpb->rpb_relation, &idx, 0))
		{
			continue;
		}

		IndexErrorContext context(new_rpb->rpb_relation, &idx);
		idx_e error_code;

		if ((error_code = BTR_key(tdbb, new_rpb->rpb_relation,
				new_rpb->rpb_record, &idx, &key1, false)))
		{
			CCH_RELEASE(tdbb, &window);
			context.raise(tdbb, error_code, new_rpb->rpb_record);
		}

		if ((error_code = BTR_key(tdbb, org_rpb->rpb_relation,
				org_rpb->rpb_record, &idx, &key2, false)))
		{
			CCH_RELEASE(tdbb, &window);
			context.raise(tdbb, error_code, org_rpb->rpb_record);
		}

		if (!key_equal(&key1, &key2))
		{
			if ((error_code = check_foreign_key(tdbb, org_rpb->rpb_record, org_rpb->rpb_relation,
										   	    transaction, &idx, context)))
			{
				CCH_RELEASE(tdbb, &window);
				context.raise(tdbb, error_code, org_rpb->rpb_record);
			}
		}
	}
}


void IDX_statistics(thread_db* tdbb, jrd_rel* relation, USHORT id, SelectivityList& selectivity)
{
/**************************************
 *
 *	I D X _ s t a t i s t i c s
 *
 **************************************
 *
 * Functional description
 *	Scan index pages recomputing
 *	selectivity.
 *
 **************************************/

	SET_TDBB(tdbb);

	BTR_selectivity(tdbb, relation, id, selectivity);
}


void IDX_store(thread_db* tdbb, record_param* rpb, jrd_tra* transaction)
{
/**************************************
 *
 *	I D X _ s t o r e
 *
 **************************************
 *
 * Functional description
 *	Update the various indices after a STORE operation.  If a duplicate
 *	index is violated, return the index number.  If successful, return
 *	-1.
 *
 **************************************/
	SET_TDBB(tdbb);

	temporary_key key;

	index_desc idx;
	idx.idx_id = idx_invalid;

	index_insertion insertion;
	insertion.iib_relation = rpb->rpb_relation;
	insertion.iib_number = rpb->rpb_number;
	insertion.iib_key = &key;
	insertion.iib_descriptor = &idx;
	insertion.iib_transaction = transaction;
	insertion.iib_btr_level = 0;

	RelationPages* relPages = rpb->rpb_relation->getPages(tdbb);
	WIN window(relPages->rel_pg_space_id, -1);

	while (BTR_next_index(tdbb, rpb->rpb_relation, transaction, &idx, &window))
	{
		IndexErrorContext context(rpb->rpb_relation, &idx);
		idx_e error_code;

		if ( (error_code = BTR_key(tdbb, rpb->rpb_relation, rpb->rpb_record, &idx, &key, false)) )
		{
			CCH_RELEASE(tdbb, &window);
			context.raise(tdbb, error_code, rpb->rpb_record);
		}

		if ( (error_code = insert_key(tdbb, rpb->rpb_relation, rpb->rpb_record, transaction,
									  &window, &insertion, context)) )
		{
			context.raise(tdbb, error_code, rpb->rpb_record);
		}
	}
}


static idx_e check_duplicates(thread_db* tdbb,
							  Record* record,
							  index_desc* record_idx,
							  index_insertion* insertion, jrd_rel* relation_2)
{
/**************************************
 *
 *	c h e c k _ d u p l i c a t e s
 *
 **************************************
 *
 * Functional description
 *	Make sure there aren't any active duplicates for
 *	a unique index or a foreign key.
 *
 **************************************/
	DSC desc1, desc2;

	SET_TDBB(tdbb);

	idx_e result = idx_e_ok;
	index_desc* insertion_idx = insertion->iib_descriptor;
	record_param rpb;
	rpb.rpb_relation = insertion->iib_relation;
	rpb.rpb_record = NULL;

	jrd_rel* const relation_1 = insertion->iib_relation;
	Firebird::HalfStaticArray<UCHAR, 256> tmp;
	RecordBitmap::Accessor accessor(insertion->iib_duplicates);

	fb_assert(!(tdbb->tdbb_status_vector->getState() & IStatus::STATE_ERRORS));

	if (accessor.getFirst())
	do {
		bool rec_tx_active;
		const bool is_fk = (record_idx->idx_flags & idx_foreign) != 0;

		rpb.rpb_number.setValue(accessor.current());

		if (rpb.rpb_number != insertion->iib_number &&
			VIO_get_current(tdbb, &rpb, insertion->iib_transaction, tdbb->getDefaultPool(),
							is_fk, rec_tx_active) )
		{
			// hvlad: if record's transaction is still active, we should consider
			// it as present and prevent duplicates

			if ((rpb.rpb_flags & rpb_deleted) || rec_tx_active)
			{
				result = idx_e_duplicate;
				break;
			}

			// check the values of the fields in the record being inserted with the
			// record retrieved -- for unique indexes the insertion index and the
			// record index are the same, but for foreign keys they are different

			if (record_idx->idx_flags & idx_expressn)
			{
				bool flag_idx;
				const dsc* desc_idx = BTR_eval_expression(tdbb, record_idx, record, flag_idx);

				// hvlad: BTR_eval_expression call EVL_expr which returns impure->vlu_desc.
				// Since record_idx and insertion_idx are the same indexes second call to
				// BTR_eval_expression will overwrite value from first call. So we must
				// save first result into another dsc

				desc1 = *desc_idx;
				const USHORT idx_dsc_length = record_idx->idx_expression_desc.dsc_length;
				desc1.dsc_address = tmp.getBuffer(idx_dsc_length + FB_DOUBLE_ALIGN);
				desc1.dsc_address = FB_ALIGN(desc1.dsc_address, FB_DOUBLE_ALIGN);
				fb_assert(desc_idx->dsc_length <= idx_dsc_length);
				memmove(desc1.dsc_address, desc_idx->dsc_address, desc_idx->dsc_length);

				bool flag_rec = false;
				const dsc* desc_rec = BTR_eval_expression(tdbb, insertion_idx, rpb.rpb_record, flag_rec);

				if (flag_rec && flag_idx && (MOV_compare(tdbb, desc_rec, &desc1) == 0))
				{
					result = idx_e_duplicate;
					break;
				}
			}
			else
			{
				bool all_nulls = true;
				USHORT i;
				for (i = 0; i < insertion_idx->idx_count; i++)
				{
					USHORT field_id = insertion_idx->idx_rpt[i].idx_field;
					// In order to "map a null to a default" value (in EVL_field()),
					// the relation block is referenced.
					// Reference: Bug 10116, 10424
					const bool flag_rec = EVL_field(relation_1, rpb.rpb_record, field_id, &desc1);

					field_id = record_idx->idx_rpt[i].idx_field;
					const bool flag_idx = EVL_field(relation_2, record, field_id, &desc2);

					if (flag_rec != flag_idx || (flag_rec && (MOV_compare(tdbb, &desc1, &desc2) != 0) ))
						break;

					all_nulls = all_nulls && !flag_rec && !flag_idx;
				}

				if (i >= insertion_idx->idx_count && !all_nulls)
				{
					result = idx_e_duplicate;
					break;
				}
			}
		}
	} while (accessor.getNext());

	delete rpb.rpb_record;

	return result;
}


static idx_e check_foreign_key(thread_db* tdbb,
							   Record* record,
							   jrd_rel* relation,
							   jrd_tra* transaction,
							   index_desc* idx,
							   IndexErrorContext& context)
{
/**************************************
 *
 *	c h e c k _ f o r e i g n _ k e y
 *
 **************************************
 *
 * Functional description
 *	The passed index participates in a foreign key.
 *	Check the passed record to see if a corresponding
 *	record appears in the partner index.
 *
 **************************************/
	SET_TDBB(tdbb);

	idx_e result = idx_e_ok;

	if (!MET_lookup_partner(tdbb, relation, idx, 0))
		return result;

	jrd_rel* partner_relation = NULL;
	USHORT index_id = 0;

	if (idx->idx_flags & idx_foreign)
	{
		partner_relation = MET_relation(tdbb, idx->idx_primary_relation);
		index_id = idx->idx_primary_index;
		result = check_partner_index(tdbb, relation, record, transaction, idx,
									 partner_relation, index_id);
	}
	else if (idx->idx_flags & (idx_primary | idx_unique))
	{
		for (int index_number = 0;
			index_number < (int) idx->idx_foreign_primaries->count();
			index_number++)
		{
			if (idx->idx_id != (*idx->idx_foreign_primaries)[index_number])
				continue;

			partner_relation = MET_relation(tdbb, (*idx->idx_foreign_relations)[index_number]);
			index_id = (*idx->idx_foreign_indexes)[index_number];

			if ((relation->rel_flags & REL_temp_conn) && (partner_relation->rel_flags & REL_temp_tran))
			{
				jrd_rel::RelPagesSnapshot pagesSnapshot(tdbb, partner_relation);
				partner_relation->fillPagesSnapshot(pagesSnapshot, true);

				for (FB_SIZE_T i = 0; i < pagesSnapshot.getCount(); i++)
				{
					RelationPages* partnerPages = pagesSnapshot[i];
					tdbb->tdbb_temp_traid = partnerPages->rel_instance_id;
					if ( (result = check_partner_index(tdbb, relation, record,
								transaction, idx, partner_relation, index_id)) )
					{
						break;
					}
				}

				tdbb->tdbb_temp_traid = 0;
				if (result)
					break;
			}
			else
			{
				if ( (result = check_partner_index(tdbb, relation, record,
							transaction, idx, partner_relation, index_id)) )
				{
					break;
				}
			}
		}
	}

	if (result)
	{
		if (idx->idx_flags & idx_foreign)
			context.setErrorLocation(relation, idx->idx_id);
		else
			context.setErrorLocation(partner_relation, index_id);
	}

	return result;
}


static idx_e check_partner_index(thread_db* tdbb,
								 jrd_rel* relation,
								 Record* record,
								 jrd_tra* transaction,
								 index_desc* idx,
								 jrd_rel* partner_relation,
								 USHORT index_id)
{
/**************************************
 *
 *	c h e c k _ p a r t n e r _ i n d e x
 *
 **************************************
 *
 * Functional description
 *	The passed index participates in a foreign key.
 *	Check the passed record to see if a corresponding
 *	record appears in the partner index.
 *
 **************************************/
	SET_TDBB(tdbb);

	idx_e result = idx_e_ok;

	// get the index root page for the partner relation

	WIN window(get_root_page(tdbb, partner_relation));
	index_root_page* root = (index_root_page*) CCH_FETCH(tdbb, &window, LCK_read, pag_root);

	// get the description of the partner index

	index_desc partner_idx;
	if (!BTR_description(tdbb, partner_relation, root, &partner_idx, index_id))
		BUGCHECK(175);			// msg 175 partner index description not found

	bool starting = false;
	USHORT segment;

	if (!(partner_idx.idx_flags & idx_unique))
	{
		const index_desc::idx_repeat* idx_desc = partner_idx.idx_rpt;
		for (segment = 0; segment < partner_idx.idx_count; ++segment, ++idx_desc)
		{
			if (idx_desc->idx_itype >= idx_first_intl_string)
			{
				TextType* textType = INTL_texttype_lookup(tdbb, INTL_INDEX_TO_TEXT(idx_desc->idx_itype));

				if (textType->getFlags() & TEXTTYPE_SEPARATE_UNIQUE)
				{
					starting = true;
					++segment;
					break;
				}
			}
		}
	}
	else
		segment = idx->idx_count;

	// get the key in the original index
	// AB: Fake the index to be an unique index, because the INTL makes
	// different keys depending on unique index or not.
	// The key build should be exactly the same as stored in the
	// unique index, because a comparison is done on both keys.
	index_desc tmpIndex = *idx;
	// ASF: Was incorrect to verify broken foreign keys.
	// Should not use an unique key to search a non-unique index.
	// tmpIndex.idx_flags |= idx_unique;
	tmpIndex.idx_flags = (tmpIndex.idx_flags & ~idx_unique) | (partner_idx.idx_flags & idx_unique);
	temporary_key key;
	result = BTR_key(tdbb, relation, record, &tmpIndex, &key, starting, segment);
	CCH_RELEASE(tdbb, &window);

	// now check for current duplicates

	if (result == idx_e_ok)
	{
		// fill out a retrieval block for the purpose of
		// generating a bitmap of duplicate records

		IndexRetrieval retrieval(partner_relation, &partner_idx, segment, &key);
		retrieval.irb_generic = irb_equality | (starting ? irb_starting : 0);

		if (starting && segment < partner_idx.idx_count)
			retrieval.irb_generic |= irb_partial;

		if (partner_idx.idx_flags & idx_descending)
			retrieval.irb_generic |= irb_descending;

		if ((idx->idx_flags & idx_descending) != (partner_idx.idx_flags & idx_descending))
			BTR_complement_key(&key);

		RecordBitmap* bitmap = NULL;
		BTR_evaluate(tdbb, &retrieval, &bitmap, NULL);

		// if there is a bitmap, it means duplicates were found

		if (bitmap)
		{
			index_insertion insertion;
			insertion.iib_descriptor = &partner_idx;
			insertion.iib_relation = partner_relation;
			insertion.iib_number.setValue(BOF_NUMBER);
			insertion.iib_duplicates = bitmap;
			insertion.iib_transaction = transaction;
			insertion.iib_btr_level = 0;

			result = check_duplicates(tdbb, record, idx, &insertion, relation);
			if (idx->idx_flags & (idx_primary | idx_unique))
				result = result ? idx_e_foreign_references_present : idx_e_ok;
			if (idx->idx_flags & idx_foreign)
				result = result ? idx_e_ok : idx_e_foreign_target_doesnt_exist;
			delete bitmap;
		}
		else if (idx->idx_flags & idx_foreign) {
			result = idx_e_foreign_target_doesnt_exist;
		}
	}

	return result;
}


static bool duplicate_key(const UCHAR* record1, const UCHAR* record2, void* ifl_void)
{
/**************************************
 *
 *	d u p l i c a t e _ k e y
 *
 **************************************
 *
 * Functional description
 *	Callback routine for duplicate keys during index creation.  Just
 *	bump a counter.
 *
 **************************************/
	index_fast_load* ifl_data = static_cast<index_fast_load*>(ifl_void);
	const index_sort_record* rec1 = (index_sort_record*) (record1 + ifl_data->ifl_key_length);
	const index_sort_record* rec2 = (index_sort_record*) (record2 + ifl_data->ifl_key_length);

	if (!(rec1->isr_flags & (ISR_secondary | ISR_null)) &&
		!(rec2->isr_flags & (ISR_secondary | ISR_null)))
	{
		if (!ifl_data->ifl_duplicates++)
			ifl_data->ifl_dup_recno = rec2->isr_record_number;
	}

	return false;
}


static PageNumber get_root_page(thread_db* tdbb, jrd_rel* relation)
{
/**************************************
 *
 *	g e t _ r o o t _ p a g e
 *
 **************************************
 *
 * Functional description
 *	Find the root page for a relation.
 *
 **************************************/
	SET_TDBB(tdbb);

	RelationPages* relPages = relation->getPages(tdbb);
	SLONG page = relPages->rel_index_root;
	if (!page)
	{
		DPM_scan_pages(tdbb);
		page = relPages->rel_index_root;
	}

	return PageNumber(relPages->rel_pg_space_id, page);
}


static int index_block_flush(void* ast_object)
{
/**************************************
 *
 *	i n d e x _ b l o c k _ f l u s h
 *
 **************************************
 *
 * Functional description
 *	An exclusive lock has been requested on the
 *	index block.  The information in the cached
 *	index block is no longer valid, so clear it
 *	out and release the lock.
 *
 **************************************/
	IndexBlock* const index_block = static_cast<IndexBlock*>(ast_object);

	try
	{
		Lock* const lock = index_block->idb_lock;
		Database* const dbb = lock->lck_dbb;

		AsyncContextHolder tdbb(dbb, FB_FUNCTION, lock);

		release_index_block(tdbb, index_block);
	}
	catch (const Firebird::Exception&)
	{} // no-op

	return 0;
}


static idx_e insert_key(thread_db* tdbb,
						jrd_rel* relation,
						Record* record,
						jrd_tra* transaction,
						WIN * window_ptr,
						index_insertion* insertion,
						IndexErrorContext& context)
{
/**************************************
 *
 *	i n s e r t _ k e y
 *
 **************************************
 *
 * Functional description
 *	Insert a key in the index.
 *	If this is a unique index, check for active duplicates.
 *	If this is a foreign key, check for duplicates in the
 *	primary key index.
 *
 **************************************/
	SET_TDBB(tdbb);

	idx_e result = idx_e_ok;
	index_desc* idx = insertion->iib_descriptor;

	// Insert the key into the index.  If the index is unique, btr will keep track of duplicates.

	insertion->iib_duplicates = NULL;
	BTR_insert(tdbb, window_ptr, insertion);

	if (insertion->iib_duplicates)
	{
		result = check_duplicates(tdbb, record, idx, insertion, NULL);
		delete insertion->iib_duplicates;
		insertion->iib_duplicates = 0;
	}

	if (result != idx_e_ok)
		return result;

	// if we are dealing with a foreign key index,
	// check for an insert into the corresponding primary key index
	if (idx->idx_flags & idx_foreign)
	{
		// Find out if there is a null segment. If there is one,
		// don't bother to check the primary key.
		CCH_FETCH(tdbb, window_ptr, LCK_read, pag_root);
		temporary_key key;
		result = BTR_key(tdbb, relation, record, idx, &key, false);
		CCH_RELEASE(tdbb, window_ptr);
		if (result == idx_e_ok && key.key_nulls == 0)
		{
			result = check_foreign_key(tdbb, record, insertion->iib_relation,
									   transaction, idx, context);
		}
	}

	return result;
}


void IDX_modify_flag_uk_modified(thread_db* tdbb,
								 record_param* org_rpb,
								 record_param* new_rpb,
								 jrd_tra* transaction)
{
/**************************************
 *
 *	I D X _ m o d i f y _ f l a g _ u k _ m o d i f i e d
 *
 **************************************
 *
 * Functional description
 *	Set record flag if key field value was changed by this update or
 *  if this is second update of this record in the same transaction and
 *  flag is already set by one of the previous update.
 *
 **************************************/

	SET_TDBB(tdbb);

	if ((org_rpb->rpb_flags & rpb_uk_modified) &&
		(org_rpb->rpb_transaction_nr == new_rpb->rpb_transaction_nr))
	{
		new_rpb->rpb_flags |= rpb_uk_modified;
		return;
	}

	RelationPages* relPages = org_rpb->rpb_relation->getPages(tdbb);
	WIN window(relPages->rel_pg_space_id, -1);

	DSC desc1, desc2;
	index_desc idx;
	idx.idx_id = idx_invalid;

	while (BTR_next_index(tdbb, org_rpb->rpb_relation, transaction, &idx, &window))
	{
		if (!(idx.idx_flags & (idx_primary | idx_unique)) ||
			!MET_lookup_partner(tdbb, org_rpb->rpb_relation, &idx, 0))
		{
			continue;
		}

		const index_desc::idx_repeat* idx_desc = idx.idx_rpt;

		for (USHORT i = 0; i < idx.idx_count; i++, idx_desc++)
		{
			const bool flag_org = EVL_field(org_rpb->rpb_relation, org_rpb->rpb_record, idx_desc->idx_field, &desc1);
			const bool flag_new = EVL_field(new_rpb->rpb_relation, new_rpb->rpb_record, idx_desc->idx_field, &desc2);

			if (flag_org != flag_new || MOV_compare(tdbb, &desc1, &desc2) != 0)
			{
				new_rpb->rpb_flags |= rpb_uk_modified;
				CCH_RELEASE(tdbb, &window);
				return;
			}
		}
	}
}


static bool key_equal(const temporary_key* key1, const temporary_key* key2)
{
/**************************************
 *
 *	k e y _ e q u a l
 *
 **************************************
 *
 * Functional description
 *	Compare two keys for equality.
 *
 **************************************/
	const USHORT l = key1->key_length;
	return (l == key2->key_length && !memcmp(key1->key_data, key2->key_data, l));
}


static void release_index_block(thread_db* tdbb, IndexBlock* index_block)
{
/**************************************
 *
 *	r e l e a s e _ i n d e x _ b l o c k
 *
 **************************************
 *
 * Functional description
 *	Release index block structure.
 *
 **************************************/
	if (index_block->idb_expression_statement)
		index_block->idb_expression_statement->release(tdbb);

	index_block->idb_expression_statement = NULL;
	index_block->idb_expression = NULL;
	MOVE_CLEAR(&index_block->idb_expression_desc, sizeof(dsc));

	LCK_release(tdbb, index_block->idb_lock);
}


static void signal_index_deletion(thread_db* tdbb, jrd_rel* relation, USHORT id)
{
/**************************************
 *
 *	s i g n a l _ i n d e x _ d e l e t i o n
 *
 **************************************
 *
 * Functional description
 *	On delete of an index, force all
 *	processes to get rid of index info.
 *
 **************************************/
	IndexBlock* index_block;
	Lock* lock = NULL;

	SET_TDBB(tdbb);

	// get an exclusive lock on the associated index
	// block (if it exists) to make sure that all other
	// processes flush their cached information about this index

	for (index_block = relation->rel_index_blocks; index_block; index_block = index_block->idb_next)
	{
		if (index_block->idb_id == id)
		{
			lock = index_block->idb_lock;
			break;
		}
	}

	// if one didn't exist, create it

	if (!index_block)
	{
		index_block = IDX_create_index_block(tdbb, relation, id);
		lock = index_block->idb_lock;
	}

	// signal other processes to clear out the index block

	if (lock->lck_physical == LCK_SR) {
		LCK_convert(tdbb, lock, LCK_EX, LCK_WAIT);
	}
	else {
		LCK_lock(tdbb, lock, LCK_EX, LCK_WAIT);
	}

	release_index_block(tdbb, index_block);
}<|MERGE_RESOLUTION|>--- conflicted
+++ resolved
@@ -367,7 +367,6 @@
 		if (!VIO_garbage_collect(tdbb, &primary, transaction))
 			continue;
 
-<<<<<<< HEAD
 		// If there are any back-versions left make an attempt at intermediate GC.
 		if (primary.rpb_b_page) 
 		{
@@ -377,12 +376,8 @@
 				continue;
 		}
 
-		if (primary.rpb_flags & rpb_deleted)
-=======
 		const bool deleted = primary.rpb_flags & rpb_deleted;
-
 		if (deleted)
->>>>>>> 5dcd20d5
 			CCH_RELEASE(tdbb, &primary.getWindow(tdbb));
 		else
 		{
