--- conflicted
+++ resolved
@@ -236,47 +236,6 @@
 class Database : public pool_alloc<type_dbb>
 {
 public:
-<<<<<<< HEAD
-=======
-	class SharedCounter
-	{
-		static const ULONG DEFAULT_CACHE_SIZE = 100;
-
-		struct ValueCache
-		{
-			Lock* lock;						// lock which holds shared counter value
-			SINT64 curVal;					// current value of shared counter lock
-			SINT64 maxVal;					// maximum cached value of shared counter lock
-		};
-
-	public:
-		enum
-		{
-			ATTACHMENT_ID_SPACE = 0,
-			TRANSACTION_ID_SPACE = 1,
-			STATEMENT_ID_SPACE = 2,
-			TOTAL_ITEMS = 3
-		};
-
-		explicit SharedCounter(bool localOnly)
-			: m_localOnly(localOnly)
-		{}
-
-		~SharedCounter()
-		{
-			for (size_t i = 0; i < TOTAL_ITEMS; i++)
-				delete m_counters[i].lock;
-		}
-
-		SINT64 generate(thread_db* tdbb, ULONG space, ULONG prefetch = DEFAULT_CACHE_SIZE);
-		void shutdown(thread_db* tdbb);
-
-	private:
-		ValueCache m_counters[TOTAL_ITEMS];
-		bool m_localOnly;
-	};
-
->>>>>>> 54e25d4a
 	class ExistenceRefMutex : public Firebird::RefCounted
 	{
 	public:
@@ -531,29 +490,12 @@
 	~Database();
 
 public:
-<<<<<<< HEAD
 	AttNumber generateAttachmentId();
 	TraNumber generateTransactionId();
 	StmtNumber generateStatementId();
 //	void assignLatestTransactionId(TraNumber number);
 	void assignLatestAttachmentId(AttNumber number);
 	
-=======
-	AttNumber generateAttachmentId(thread_db* tdbb)
-	{
-		return dbb_shared_counter.generate(tdbb, SharedCounter::ATTACHMENT_ID_SPACE, 1);
-	}
-
-	TraNumber generateTransactionId(thread_db* tdbb)
-	{
-		return dbb_shared_counter.generate(tdbb, SharedCounter::TRANSACTION_ID_SPACE, 1);
-	}
-
-	StmtNumber generateStatementId(thread_db* tdbb)
-	{
-		return dbb_shared_counter.generate(tdbb, SharedCounter::STATEMENT_ID_SPACE);
-	}
->>>>>>> 54e25d4a
 
 	USHORT getMaxIndexKeyLength() const
 	{
