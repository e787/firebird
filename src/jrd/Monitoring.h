--- conflicted
+++ resolved
@@ -243,10 +243,7 @@
 	struct Element
 	{
 		AttNumber attId;
-<<<<<<< HEAD
-=======
 		TEXT userName[USERNAME_LENGTH + 1];
->>>>>>> 54e25d4a
 		ULONG length;
 	};
 
@@ -277,11 +274,7 @@
 	class Writer
 	{
 	public:
-<<<<<<< HEAD
-		Writer(MonitoringData* data, AttNumber att_id)
-=======
 		Writer(MonitoringData* data, AttNumber att_id, const char* user_name)
->>>>>>> 54e25d4a
 			: dump(data)
 		{
 			fb_assert(dump);
@@ -344,21 +337,12 @@
 	void acquire();
 	void release();
 
-<<<<<<< HEAD
-	void read(AttNumber, TempSpace&);
-	ULONG setup(AttNumber);
-	void write(ULONG, ULONG, const void*);
-
-	void cleanup(AttNumber);
-	void enumerate(SessionList&);
-=======
 	void read(AttNumber, const char*, TempSpace&);
 	ULONG setup(AttNumber, const char*);
 	void write(ULONG, ULONG, const void*);
 
 	void cleanup(AttNumber);
 	void enumerate(SessionList&, const char*);
->>>>>>> 54e25d4a
 
 private:
 	// copying is prohibited
